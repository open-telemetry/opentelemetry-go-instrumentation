{
  "$schema": "https://docs.renovatebot.com/renovate-schema.json",
  "extends": [
    "config:best-practices"
  ],
  "ignorePaths": [
    "**/LICENSES/**"
  ],
  "labels": ["Skip Changelog", "dependencies"],
  "postUpdateOptions" : [
    "gomodTidy"
  ],
  "packageRules": [
    {
      "matchManagers": ["gomod"],
      "matchDepTypes": ["indirect"],
      "enabled": true
    },
    {
<<<<<<< HEAD
      "matchManagers": ["gomod"],
      "matchPackageNames": ["go.opentelemetry.io/auto/examples/rolldice/user"],
      "enabled": false
=======
      "matchPackageNames": ["go.opentelemetry.io/build-tools/**"],
      "groupName": "build-tools"
>>>>>>> 407fe957
    },
    {
      "matchPackageNames": ["google.golang.org/genproto/googleapis/**"],
      "groupName": "googleapis"
    },
    {
      "matchPackageNames": ["golang.org/x/**"],
      "groupName": "golang.org/x"
    }
  ]
}<|MERGE_RESOLUTION|>--- conflicted
+++ resolved
@@ -17,14 +17,13 @@
       "enabled": true
     },
     {
-<<<<<<< HEAD
       "matchManagers": ["gomod"],
       "matchPackageNames": ["go.opentelemetry.io/auto/examples/rolldice/user"],
       "enabled": false
-=======
+    },
+    {
       "matchPackageNames": ["go.opentelemetry.io/build-tools/**"],
       "groupName": "build-tools"
->>>>>>> 407fe957
     },
     {
       "matchPackageNames": ["google.golang.org/genproto/googleapis/**"],
