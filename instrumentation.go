// Copyright The OpenTelemetry Authors
//
// Licensed under the Apache License, Version 2.0 (the "License");
// you may not use this file except in compliance with the License.
// You may obtain a copy of the License at
//
//     http://www.apache.org/licenses/LICENSE-2.0
//
// Unless required by applicable law or agreed to in writing, software
// distributed under the License is distributed on an "AS IS" BASIS,
// WITHOUT WARRANTIES OR CONDITIONS OF ANY KIND, either express or implied.
// See the License for the specific language governing permissions and
// limitations under the License.

package auto

import (
	"context"
	"fmt"
	"log"
	"os"
	"path/filepath"
	"strings"

	"github.com/go-logr/logr"
	"github.com/go-logr/stdr"
	"github.com/go-logr/zapr"
	semconv "go.opentelemetry.io/otel/semconv/v1.21.0"
	"go.uber.org/zap"

	"go.opentelemetry.io/auto/internal/pkg/instrumentors"
	"go.opentelemetry.io/auto/internal/pkg/opentelemetry"
	"go.opentelemetry.io/auto/internal/pkg/process"
)

const (
	// envTargetExeKey is the key for the environment variable value pointing to the
	// target binary to instrument.
	envTargetExeKey = "OTEL_GO_AUTO_TARGET_EXE"
	// envServiceName is the key for the envoriment variable value containing the service name.
	envServiceNameKey = "OTEL_SERVICE_NAME"
	// envResourceAttrKey is the key for the environment variable value containing
	// OpenTelemetry Resource attributes.
	envResourceAttrKey = "OTEL_RESOURCE_ATTRIBUTES"
)

// Instrumentation manages and controls all OpenTelemetry Go
// auto-instrumentation.
type Instrumentation struct {
	target   *process.TargetDetails
	analyzer *process.Analyzer
	manager  *instrumentors.Manager
}

// Error message returned when instrumentation is launched without a valid target
// binary or pid.
var errUndefinedTarget = fmt.Errorf("undefined target Go binary, consider setting the %s environment variable pointing to the target binary to instrument", envTargetExeKey)

func newLogger() logr.Logger {
	zapLog, err := zap.NewProduction()

	var logger logr.Logger
	if err != nil {
		// Fallback to stdr logger.
		logger = stdr.New(log.New(os.Stderr, "", log.LstdFlags))
	} else {
		logger = zapr.NewLogger(zapLog)
	}

	return logger
}

// NewInstrumentation returns a new [Instrumentation] configured with the
// provided opts.
//
// If conflicting or duplicate options are provided, the last one will have
// precedence and be used.
func NewInstrumentation(opts ...InstrumentationOption) (*Instrumentation, error) {
	// TODO: pass this in as an option.
	//
	// We likely want to use slog instead of logr in the longterm. Wait until
	// that package has enough Go version support and then switch to that so we
	// can expose it in an option.
	logger := newLogger()
	logger = logger.WithName("Instrumentation")

	c := newInstConfig(opts)
	if err := c.validate(); err != nil {
		return nil, err
	}

<<<<<<< HEAD
	pa := process.NewAnalyzer()
	pid, err := pa.DiscoverProcessID(&c.target)
=======
	pa := process.NewAnalyzer(logger)
	pid, err := pa.DiscoverProcessID(c.target)
>>>>>>> 58b4c9d7
	if err != nil {
		return nil, err
	}

	ctrl, err := opentelemetry.NewController(logger, Version(), c.serviceName)
	if err != nil {
		return nil, err
	}

	mngr, err := instrumentors.NewManager(logger, ctrl)
	if err != nil {
		return nil, err
	}

	td, err := pa.Analyze(pid, mngr.GetRelevantFuncs())
	if err != nil {
		mngr.Close()
		return nil, err
	}

	allocDetails, err := process.Allocate(logger, pid)
	if err != nil {
		return nil, err
	}
	td.AllocationDetails = allocDetails

	logger.Info(
		"target process analysis completed",
		"pid", td.PID,
		"go_version", td.GoVersion,
		"dependencies", td.Libraries,
		"total_functions_found", len(td.Functions),
	)
	mngr.FilterUnusedInstrumentors(td)

	return &Instrumentation{
		target:   td,
		analyzer: pa,
		manager:  mngr,
	}, nil
}

// Run starts the instrumentation.
func (i *Instrumentation) Run(ctx context.Context) error {
	return i.manager.Run(ctx, i.target)
}

// Close closes the Instrumentation, cleaning up all used resources.
func (i *Instrumentation) Close() error {
	i.analyzer.Close()
	i.manager.Close()
	return nil
}

// InstrumentationOption applies a configuration option to [Instrumentation].
type InstrumentationOption interface {
	apply(instConfig) instConfig
}

type instConfig struct {
	target      process.TargetArgs
	serviceName string
}

func newInstConfig(opts []InstrumentationOption) instConfig {
	var c instConfig
	for _, opt := range opts {
		if opt != nil {
			c = opt.apply(c)
		}
	}

	// Defaults.
	if c.serviceName == "" {
		c.serviceName = c.defualtServiceName()
	}

	return c
}

func (c instConfig) defualtServiceName() string {
	name := "unknown_service"
	if c.target.ExePath != "" {
		name = fmt.Sprintf("%s:%s", name, filepath.Base(c.target.ExePath))
	}
	return name
}

func (c instConfig) validate() error {
	var zero process.TargetArgs
	if c.target == zero {
		return errUndefinedTarget
	}
	return c.target.Validate()
}

type fnOpt func(instConfig) instConfig

func (o fnOpt) apply(c instConfig) instConfig { return o(c) }

// WithTarget returns an [InstrumentationOption] defining the target binary for
// [Instrumentation] that is being executed at the provided path.
//
// This option conflicts with [WithPID]. If both are used, the last one
// provided to an [Instrumentation] will be used.
//
// If multiple of these options are provided to an [Instrumentation], the last
// one will be used.
//
// If OTEL_GO_AUTO_TARGET_EXE is defined, this option will conflict with
// [WithEnv]. If both are used, the last one provided to an [Instrumentation]
// will be used.
func WithTarget(path string) InstrumentationOption {
	return fnOpt(func(c instConfig) instConfig {
		c.target = process.TargetArgs{ExePath: path}
		return c
	})
}

// WithServiceName returns an [InstrumentationOption] defining the name of the service running.
//
// If multiple of these options are provided to an [Instrumentation], the last
// one will be used.
//
// If OTEL_SERVICE_NAME is defined or the service name is defined in
// OTEL_RESOURCE_ATTRIBUTES, this option will conflict with [WithEnv]. If both
// are used, the last one provided to an [Instrumentation] will be used.
func WithServiceName(serviceName string) InstrumentationOption {
	return fnOpt(func(c instConfig) instConfig {
		c.serviceName = serviceName
		return c
	})
}

// WithPID returns an [InstrumentationOption] defining the target binary for
// [Instrumentation] that is being run with the provided PID.
//
// This option conflicts with [WithTarget]. If both are used, the last one
// provided to an [Instrumentation] will be used.
//
// If multiple of these options are provided to an [Instrumentation], the last
// one will be used.
//
// If OTEL_GO_AUTO_TARGET_EXE is defined, this option will conflict with
// [WithEnv]. If both are used, the last one provided to an [Instrumentation]
// will be used.
func WithPID(pid int) InstrumentationOption {
	return fnOpt(func(c instConfig) instConfig {
		c.target = process.TargetArgs{Pid: pid}
		return c
	})
}

var lookupEnv = os.LookupEnv

// WithEnv returns an [InstrumentationOption] that will configure
// [Instrumentation] using the values defined by the following environment
// variables:
//
//   - OTEL_GO_AUTO_TARGET_EXE: sets the target binary
//   - OTEL_SERVICE_NAME (or OTEL_RESOURCE_ATTRIBUTES): sets the service name
//
// This option may conflict with [WithTarget], [WithPID], and [WithServiceName]
// if their respective environment variable is defined. If more than one of
// these options are used, the last one provided to an [Instrumentation] will
// be used.
func WithEnv() InstrumentationOption {
	return fnOpt(func(c instConfig) instConfig {
		if v, ok := lookupEnv(envTargetExeKey); ok {
			c.target = process.TargetArgs{ExePath: v}
		}
		if v, ok := lookupServiceName(); ok {
			c.serviceName = v
		}
		return c
	})
}

func lookupServiceName() (string, bool) {
	// Prioritize OTEL_SERVICE_NAME over OTEL_RESOURCE_ATTRIBUTES value.
	if v, ok := lookupEnv(envServiceNameKey); ok {
		return v, ok
	}

	v, ok := lookupEnv(envResourceAttrKey)
	if !ok {
		return "", false
	}

	for _, keyval := range strings.Split(strings.TrimSpace(v), ",") {
		key, val, found := strings.Cut(keyval, "=")
		if !found {
			continue
		}
		key = strings.TrimSpace(key)
		if key == string(semconv.ServiceNameKey) {
			return strings.TrimSpace(val), true
		}
	}

	return "", false
}<|MERGE_RESOLUTION|>--- conflicted
+++ resolved
@@ -89,13 +89,8 @@
 		return nil, err
 	}
 
-<<<<<<< HEAD
-	pa := process.NewAnalyzer()
+	pa := process.NewAnalyzer(logger)
 	pid, err := pa.DiscoverProcessID(&c.target)
-=======
-	pa := process.NewAnalyzer(logger)
-	pid, err := pa.DiscoverProcessID(c.target)
->>>>>>> 58b4c9d7
 	if err != nil {
 		return nil, err
 	}
