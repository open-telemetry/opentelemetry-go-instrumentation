--- conflicted
+++ resolved
@@ -30,7 +30,6 @@
 
 	"go.opentelemetry.io/auto/config"
 	"go.opentelemetry.io/auto/internal/pkg/instrumentation"
-	"go.opentelemetry.io/auto/internal/pkg/instrumentation/probe/sampling"
 	"go.opentelemetry.io/auto/internal/pkg/opentelemetry"
 	"go.opentelemetry.io/auto/internal/pkg/process"
 )
@@ -132,11 +131,7 @@
 		return nil, err
 	}
 
-<<<<<<< HEAD
-	mngr, err := instrumentation.NewManager(logger, ctrl, c.globalImpl, c.loadIndicator, c.samplingConfig)
-=======
 	mngr, err := instrumentation.NewManager(logger, ctrl, c.globalImpl, c.loadIndicator, c.cp)
->>>>>>> 0902c704
 	if err != nil {
 		return nil, err
 	}
@@ -226,11 +221,8 @@
 	globalImpl         bool
 	loadIndicator      chan struct{}
 	logLevel           LogLevel
-<<<<<<< HEAD
-	samplingConfig     *sampling.Config
-=======
+	sampler            config.Sampler
 	cp                 config.Provider
->>>>>>> 0902c704
 }
 
 func newInstConfig(ctx context.Context, opts []InstrumentationOption) (instConfig, error) {
@@ -257,8 +249,8 @@
 		err = errors.Join(err, e)
 	}
 
-	if c.samplingConfig == nil {
-		c.samplingConfig = sampling.DefaultConfig()
+	if c.sampler == nil {
+		c.sampler = config.DefaultSampler()
 	}
 
 	if c.logLevel == logLevelUndefined {
@@ -266,7 +258,7 @@
 	}
 
 	if c.cp == nil {
-		c.cp = config.NewNoopProvider()
+		c.cp = config.NewNoopProvider(c.sampler)
 	}
 
 	return c, err
@@ -459,16 +451,10 @@
 
 			err = errors.Join(err, e)
 		}
-		if s, e := newSamplerFromEnv(); e != nil {
+		if s, e := config.NewSamplerFromEnv(lookupEnv); e != nil {
 			err = errors.Join(err, e)
-		} else if s != nil {
-			e := s.validate()
-			if e == nil {
-				if cfg, e := s.convert(); e == nil {
-					c.samplingConfig = cfg
-				}
-			}
-			err = errors.Join(err, e)
+		} else {
+			c.sampler = s
 		}
 		return c, err
 	})
@@ -523,17 +509,9 @@
 
 // WithSampler returns an [InstrumentationOption] that will configure
 // an [Instrumentation] to use the provided sampler to sample OpenTelemetry traces.
-func WithSampler(sampler Sampler) InstrumentationOption {
-	return fnOpt(func(_ context.Context, c instConfig) (instConfig, error) {
-		err := sampler.validate()
-		if err != nil {
-			return c, err
-		}
-		cfg, err := sampler.convert()
-		if err != nil {
-			return c, err
-		}
-		c.samplingConfig = cfg
+func WithSampler(sampler config.Sampler) InstrumentationOption {
+	return fnOpt(func(_ context.Context, c instConfig) (instConfig, error) {
+		c.sampler = sampler
 		return c, nil
 	})
 }
