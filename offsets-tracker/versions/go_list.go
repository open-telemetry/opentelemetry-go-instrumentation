--- conflicted
+++ resolved
@@ -3,12 +3,8 @@
 import (
 	"encoding/json"
 	"fmt"
-<<<<<<< HEAD
-	"github.com/open-telemetry/offsets-tracker/utils"
-=======
 
 	"go.opentelemetry.io/auto/offsets-tracker/utils"
->>>>>>> f31f4278
 )
 
 type goListResponse struct {
