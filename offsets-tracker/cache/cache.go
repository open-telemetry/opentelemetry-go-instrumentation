// Copyright The OpenTelemetry Authors
//
// Licensed under the Apache License, Version 2.0 (the "License");
// you may not use this file except in compliance with the License.
// You may obtain a copy of the License at
//
//     http://www.apache.org/licenses/LICENSE-2.0
//
// Unless required by applicable law or agreed to in writing, software
// distributed under the License is distributed on an "AS IS" BASIS,
// WITHOUT WARRANTIES OR CONDITIONS OF ANY KIND, either express or implied.
// See the License for the specific language governing permissions and
// limitations under the License.

package cache

import (
	"encoding/json"
	"fmt"
	"io/ioutil"
	"log"
	"os"

	"github.com/hashicorp/go-version"
	"go.opentelemetry.io/auto/offsets-tracker/binary"
	"go.opentelemetry.io/auto/offsets-tracker/schema"
	"go.opentelemetry.io/auto/offsets-tracker/versions"
)

// Cache holds already seen offsets.
type Cache struct {
	data *schema.TrackedOffsets
}

// NewCache returns a new [Cache].
func NewCache(prevOffsetFile string) *Cache {
	f, err := os.Open(prevOffsetFile)
	if err != nil {
		fmt.Println("could not find existing offset file, cache will be empty")
		return nil
	}

	defer f.Close()
	data, err := ioutil.ReadAll(f)
	if err != nil {
		log.Printf("error reading existing offsets file: %v. Ignoring existing file.\n", err)
		return nil
	}

	var offsets schema.TrackedOffsets
	err = json.Unmarshal(data, &offsets)
	if err != nil {
		log.Printf("error parsing existing offsets file: %v Ignoring existing file.\n", err)
		return nil
	}

	return &Cache{
		data: &offsets,
	}
}

<<<<<<< HEAD
// IsAllInCache checks whether the passed datamembers exist in the cache for a given version
func (c *Cache) IsAllInCache(version string, dataMembers []*binary.DataMember) ([]*binary.DataMemberOffset, bool) {
	var results []*binary.DataMemberOffset
	for _, dm := range dataMembers {
		// first, look for the field and check that the target version is in chache
		strct, ok := c.data.Data[dm.StructName]
		if !ok {
			return nil, false
		}
		field, ok := strct[dm.Field]
		if !ok {
			return nil, false
		}
		if !versions.Between(version, field.Versions.Oldest, field.Versions.Newest) {
			return nil, false
		}

		off, ok := searchOffset(field, version)
		if !ok {
			return nil, false
		}
		results = append(results, &binary.DataMemberOffset{
			DataMember: dm,
			Offset:     off,
		})
	}
	return results, true
}

// searchOffset searches an offset from the newest field whose version
// is lower than or equal to the target version
func searchOffset(field schema.TrackedField, targetVersion string) (uint64, bool) {
	target := versions.MustParse(targetVersion)

	// Search from the newest version
	for o := len(field.Offsets) - 1; o >= 0; o-- {
		od := &field.Offsets[o]
		fieldVersion, err := version.NewVersion(od.Since)
		if err != nil {
			// Malformed version: return not found
			return 0, false
		}
		if target.Compare(fieldVersion) >= 0 {
			// if target version is larger or equal than lib version:
			// we certainly know that it is the most recent tracked offset
			return od.Offset, true
=======
// IsAllInCache returns all DataMemberOffset for a module with modName and
// version and offsets describe by dm.
func (c *Cache) IsAllInCache(modName string, version string, dm []*binary.DataMember) ([]*binary.DataMemberOffset, bool) {
	for _, item := range c.data.Data {
		if item.Name == modName {
			offsetsFound := 0
			var results []*binary.DataMemberOffset
			for _, offsets := range item.DataMembers {
				for _, targetDm := range dm {
					if offsets.Struct == targetDm.StructName && offsets.Field == targetDm.Field {
						for _, ver := range offsets.Offsets {
							if ver.Version == version {
								results = append(results, &binary.DataMemberOffset{
									DataMember: targetDm,
									Offset:     ver.Offset,
								})
								offsetsFound++
							}
						}
					}
				}
			}
			if offsetsFound == len(dm) {
				return results, true
			}
			return nil, false
>>>>>>> faf4d8f8
		}
	}

	return 0, false
}<|MERGE_RESOLUTION|>--- conflicted
+++ resolved
@@ -22,6 +22,7 @@
 	"os"
 
 	"github.com/hashicorp/go-version"
+
 	"go.opentelemetry.io/auto/offsets-tracker/binary"
 	"go.opentelemetry.io/auto/offsets-tracker/schema"
 	"go.opentelemetry.io/auto/offsets-tracker/versions"
@@ -59,12 +60,13 @@
 	}
 }
 
-<<<<<<< HEAD
-// IsAllInCache checks whether the passed datamembers exist in the cache for a given version
+// IsAllInCache checks whether the passed datamembers exist in the cache for a
+// given version.
 func (c *Cache) IsAllInCache(version string, dataMembers []*binary.DataMember) ([]*binary.DataMemberOffset, bool) {
 	var results []*binary.DataMemberOffset
 	for _, dm := range dataMembers {
-		// first, look for the field and check that the target version is in chache
+		// first, look for the field and check that the target version is in
+		// chache.
 		strct, ok := c.data.Data[dm.StructName]
 		if !ok {
 			return nil, false
@@ -90,7 +92,7 @@
 }
 
 // searchOffset searches an offset from the newest field whose version
-// is lower than or equal to the target version
+// is lower than or equal to the target version.
 func searchOffset(field schema.TrackedField, targetVersion string) (uint64, bool) {
 	target := versions.MustParse(targetVersion)
 
@@ -106,34 +108,6 @@
 			// if target version is larger or equal than lib version:
 			// we certainly know that it is the most recent tracked offset
 			return od.Offset, true
-=======
-// IsAllInCache returns all DataMemberOffset for a module with modName and
-// version and offsets describe by dm.
-func (c *Cache) IsAllInCache(modName string, version string, dm []*binary.DataMember) ([]*binary.DataMemberOffset, bool) {
-	for _, item := range c.data.Data {
-		if item.Name == modName {
-			offsetsFound := 0
-			var results []*binary.DataMemberOffset
-			for _, offsets := range item.DataMembers {
-				for _, targetDm := range dm {
-					if offsets.Struct == targetDm.StructName && offsets.Field == targetDm.Field {
-						for _, ver := range offsets.Offsets {
-							if ver.Version == version {
-								results = append(results, &binary.DataMemberOffset{
-									DataMember: targetDm,
-									Offset:     ver.Offset,
-								})
-								offsetsFound++
-							}
-						}
-					}
-				}
-			}
-			if offsetsFound == len(dm) {
-				return results, true
-			}
-			return nil, false
->>>>>>> faf4d8f8
 		}
 	}
 
