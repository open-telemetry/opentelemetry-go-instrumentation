--- conflicted
+++ resolved
@@ -8,11 +8,7 @@
 	"os"
 	"path"
 
-<<<<<<< HEAD
-	"github.com/open-telemetry/offsets-tracker/utils"
-=======
 	"go.opentelemetry.io/auto/offsets-tracker/utils"
->>>>>>> f31f4278
 )
 
 const (
