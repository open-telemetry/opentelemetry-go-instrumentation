// Copyright The OpenTelemetry Authors
//
// Licensed under the Apache License, Version 2.0 (the "License");
// you may not use this file except in compliance with the License.
// You may obtain a copy of the License at
//
//     http://www.apache.org/licenses/LICENSE-2.0
//
// Unless required by applicable law or agreed to in writing, software
// distributed under the License is distributed on an "AS IS" BASIS,
// WITHOUT WARRANTIES OR CONDITIONS OF ANY KIND, either express or implied.
// See the License for the specific language governing permissions and
// limitations under the License.

package target

import (
	"fmt"
	"os"

	"github.com/hashicorp/go-version"

	"go.opentelemetry.io/auto/offsets-tracker/binary"
	"go.opentelemetry.io/auto/offsets-tracker/cache"
	"go.opentelemetry.io/auto/offsets-tracker/downloader"
	"go.opentelemetry.io/auto/offsets-tracker/versions"
)

// VersionsStrategy is a strategy used when determining the version of a Go
// module.
type VersionsStrategy int

// BinaryFetchStrategy is a strategy used when fetching executable binaries.
type BinaryFetchStrategy int

// Target parsing strategies.
const (
	GoListVersionsStrategy    VersionsStrategy = 0
	GoDevFileVersionsStrategy VersionsStrategy = 1

	WrapAsGoAppBinaryFetchStrategy         BinaryFetchStrategy = 0
	DownloadPreCompiledBinaryFetchStrategy BinaryFetchStrategy = 1
)

// Result are all the offsets for a module.
type Result struct {
	ModuleName       string
	ResultsByVersion []*VersionedResult
}

// VersionedResult is the offset for a version of a module.
type VersionedResult struct {
	Version    string
	OffsetData *binary.Result
}

// Data represents the target Go module data.
type Data struct {
	name                string
	versionsStrategy    VersionsStrategy
	binaryFetchStrategy BinaryFetchStrategy
	versionConstraint   *version.Constraints
	cache               *cache.Cache
}

// New returns a new Data.
func New(name string, fileName string) *Data {
	return &Data{
		name:                name,
		versionsStrategy:    GoListVersionsStrategy,
		binaryFetchStrategy: WrapAsGoAppBinaryFetchStrategy,
		cache:               cache.NewCache(fileName),
	}
}

// VersionConstraint sets the version constraint used to constraint.
func (t *Data) VersionConstraint(constraint *version.Constraints) *Data {
	t.versionConstraint = constraint
	return t
}

// FindVersionsBy sets the VersionsStrategy used.
func (t *Data) FindVersionsBy(strategy VersionsStrategy) *Data {
	t.versionsStrategy = strategy
	return t
}

// DownloadBinaryBy sets the BinaryFetchStrategy used.
func (t *Data) DownloadBinaryBy(strategy BinaryFetchStrategy) *Data {
	t.binaryFetchStrategy = strategy
	return t
}

// FindOffsets returns all the offsets found based on dm.
func (t *Data) FindOffsets(dm []*binary.DataMember) (*Result, error) {
	fmt.Printf("%s: Discovering available versions\n", t.name)
	vers, err := t.findVersions()
	if err != nil {
		return nil, err
	}

	result := &Result{
		ModuleName: t.name,
	}
	for _, v := range vers {
<<<<<<< HEAD
		if t.Cache != nil {
			cachedResults, found := t.Cache.IsAllInCache(v, dm)
=======
		if t.cache != nil {
			cachedResults, found := t.cache.IsAllInCache(t.name, v, dm)
>>>>>>> faf4d8f8
			if found {
				fmt.Printf("%s: Found all requested offsets in cache for version %s\n", t.name, v)
				result.ResultsByVersion = append(result.ResultsByVersion, &VersionedResult{
					Version: v,
					OffsetData: &binary.Result{
						DataMembers: cachedResults,
					},
				})
				continue
			}
		}

		fmt.Printf("%s: Downloading version %s\n", t.name, v)
		exePath, dir, err := t.downloadBinary(t.name, v)
		if err != nil {
			return nil, err
		}

		fmt.Printf("%s: Analyzing binary for version %s\n", t.name, v)
		res, err := t.analyzeFile(exePath, dm)
		if err == binary.ErrOffsetsNotFound {
			fmt.Printf("%s: could not find offsets for version %s\n", t.name, v)
		} else if err != nil {
			return nil, err
		} else {
			result.ResultsByVersion = append(result.ResultsByVersion, &VersionedResult{
				Version:    v,
				OffsetData: res,
			})
		}

		_ = os.RemoveAll(dir)
	}

	return result, nil
}

func (t *Data) analyzeFile(exePath string, dm []*binary.DataMember) (*binary.Result, error) {
	f, err := os.Open(exePath)
	if err != nil {
		return nil, err
	}
	defer f.Close()

	res, err := binary.FindOffsets(f, dm)
	if err != nil {
		return nil, err
	}

	return res, nil
}

func (t *Data) findVersions() ([]string, error) {
	var vers []string
	var err error
	switch t.versionsStrategy {
	case GoListVersionsStrategy:
		vers, err = versions.FindVersionsUsingGoList(t.name)
		if err != nil {
			return nil, err
		}
	case GoDevFileVersionsStrategy:
		vers, err = versions.FindVersionsFromGoWebsite()
		if err != nil {
			return nil, err
		}
	default:
		return nil, fmt.Errorf("unsupported version strategy")
	}

	if t.versionConstraint == nil {
		return vers, nil
	}

	var filteredVers []string
	for _, v := range vers {
		semver, err := version.NewVersion(v)
		if err != nil {
			return nil, err
		}

		if t.versionConstraint.Check(semver) {
			filteredVers = append(filteredVers, v)
		}
	}

	return filteredVers, nil
}

func (t *Data) downloadBinary(modName string, version string) (string, string, error) {
	switch t.binaryFetchStrategy {
	case WrapAsGoAppBinaryFetchStrategy:
		return downloader.DownloadBinary(modName, version)
	case DownloadPreCompiledBinaryFetchStrategy:
		return downloader.DownloadBinaryFromRemote(modName, version)
	}

	return "", "", fmt.Errorf("unsupported binary fetch strategy")
}<|MERGE_RESOLUTION|>--- conflicted
+++ resolved
@@ -103,13 +103,8 @@
 		ModuleName: t.name,
 	}
 	for _, v := range vers {
-<<<<<<< HEAD
-		if t.Cache != nil {
-			cachedResults, found := t.Cache.IsAllInCache(v, dm)
-=======
 		if t.cache != nil {
-			cachedResults, found := t.cache.IsAllInCache(t.name, v, dm)
->>>>>>> faf4d8f8
+			cachedResults, found := t.cache.IsAllInCache(v, dm)
 			if found {
 				fmt.Printf("%s: Found all requested offsets in cache for version %s\n", t.name, v)
 				result.ResultsByVersion = append(result.ResultsByVersion, &VersionedResult{
