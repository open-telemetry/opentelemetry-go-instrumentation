# Binaries for programs and plugins
*.exe
*.exe~
*.dll
*.so
*.dylib
**/*.o
.tools/

# Test binary, built with `go test -c`
*.test

# Output of the go coverage tool, specifically when used with LiteIDE
*.out

# Dependency directories (remove the comment below to include it)
# vendor/

<<<<<<< HEAD
otel-go-instrumentation
=======
# GoLand IDEA
/.idea/
*.iml
>>>>>>> 8cb43470
<|MERGE_RESOLUTION|>--- conflicted
+++ resolved
@@ -16,10 +16,6 @@
 # Dependency directories (remove the comment below to include it)
 # vendor/
 
-<<<<<<< HEAD
-otel-go-instrumentation
-=======
 # GoLand IDEA
 /.idea/
-*.iml
->>>>>>> 8cb43470
+*.iml