--- conflicted
+++ resolved
@@ -8,16 +8,14 @@
 
 ## [Unreleased]
 
-<<<<<<< HEAD
+### Added
+
+- Cache offsets for `google.golang.org/grpc` `1.72.0-dev`. ([#1849](https://github.com/open-telemetry/opentelemetry-go-instrumentation/pull/1849))
+
 ### Removed
 
 - Build support for Go 1.22 has been removed.
   Use Go >= 1.23 to develop and build the project. ([#1841](https://github.com/open-telemetry/opentelemetry-go-instrumentation/pull/1841))
-=======
-### Added
-
-- Cache offsets for `google.golang.org/grpc` `1.72.0-dev`. ([#1849](https://github.com/open-telemetry/opentelemetry-go-instrumentation/pull/1849))
->>>>>>> 2920ba15
 
 ## [v0.21.0] - 2025-02-18
 
