{
  "resourceSpans": [
    {
      "resource": {
        "attributes": [
          {
            "key": "service.name",
            "value": {
              "stringValue": "sample-app"
            }
          },
          {
            "key": "telemetry.auto.version",
            "value": {
              "stringValue": "v0.2.0-alpha"
            }
          },
          {
            "key": "telemetry.sdk.language",
            "value": {
              "stringValue": "go"
            }
          }
        ]
      },
      "scopeSpans": [
        {
          "scope": {
<<<<<<< HEAD
            "name": "github.com/gorilla/mux"
          },
          "spans": [
            {
              "attributes": [
                {
                  "key": "http.method",
                  "value": {
                    "stringValue": "GET"
                  }
                },
                {
                  "key": "http.target",
                  "value": {
                    "stringValue": "/users/foo"
                  }
                }
              ],
              "kind": 2,
              "name": "/users/foo",
              "parentSpanId": "",
              "spanId": "xxxxx",
              "status": {},
              "traceId": "xxxxx"
            }
          ]
        },
        {
          "scope": {
=======
>>>>>>> 429cd399
            "name": "net/http"
          },
          "spans": [
            {
              "attributes": [
                {
                  "key": "http.method",
                  "value": {
                    "stringValue": "GET"
                  }
                },
                {
                  "key": "http.target",
                  "value": {
                    "stringValue": "/users/foo"
                  }
                }
              ],
              "kind": 2,
              "name": "/users/foo",
              "parentSpanId": "",
              "spanId": "xxxxx",
              "status": {},
              "traceId": "xxxxx"
            }
          ]
        }
      ]
    }
  ]
}<|MERGE_RESOLUTION|>--- conflicted
+++ resolved
@@ -26,7 +26,6 @@
       "scopeSpans": [
         {
           "scope": {
-<<<<<<< HEAD
             "name": "github.com/gorilla/mux"
           },
           "spans": [
@@ -56,8 +55,6 @@
         },
         {
           "scope": {
-=======
->>>>>>> 429cd399
             "name": "net/http"
           },
           "spans": [
