# Obtain an absolute path to the directory of the Makefile.
# Assume the Makefile is in the root of the repository.
REPODIR := $(shell dirname $(realpath $(firstword $(MAKEFILE_LIST))))

<<<<<<< HEAD
TOOLS_MOD_DIR := ./internal/tools
TOOLS = $(CURDIR)/.tools

ALL_GO_MOD_DIRS := $(shell find . -type f -name 'go.mod' ! -path './LICENSES/*' -exec dirname {} \; | sort)
OTEL_GO_MOD_DIRS := $(filter-out $(TOOLS_MOD_DIR), $(ALL_GO_MOD_DIRS))
=======
ALL_GO_MOD_DIRS := $(shell find . -type f -name 'go.mod' ! -path './LICENSES/*' -exec dirname {} \; | sort)
>>>>>>> ed4d8f92

# Build the list of include directories to compile the bpf program
BPF_INCLUDE += -I${REPODIR}/include/libbpf
BPF_INCLUDE+= -I${REPODIR}/include

.DEFAULT_GOAL := precommit

.PHONY: precommit
<<<<<<< HEAD
precommit: license-header-check golangci-lint-fix
=======
precommit: license-header-check go-mod-tidy
>>>>>>> ed4d8f92

# Tools
$(TOOLS):
	@mkdir -p $@
$(TOOLS)/%: | $(TOOLS)
	cd $(TOOLS_MOD_DIR) && \
	go build -o $@ $(PACKAGE)

GOLICENSES = $(TOOLS)/go-licenses
$(TOOLS)/go-licenses: PACKAGE=github.com/google/go-licenses

GOLANGCI_LINT = $(TOOLS)/golangci-lint
$(TOOLS)/golangci-lint: PACKAGE=github.com/golangci/golangci-lint/cmd/golangci-lint

.PHONY: tools
tools: $(GOLICENSES) $(GOLANGCI_LINT)

ALL_GO_MODS := $(shell find . -type f -name 'go.mod' ! -path '$(TOOLS_MOD_DIR)/*' ! -path './LICENSES/*' | sort)
GO_MODS_TO_TEST := $(ALL_GO_MODS:%=test/%)

.PHONY: test
test: $(GO_MODS_TO_TEST)
test/%: GO_MOD=$*
test/%:
	cd $(shell dirname $(GO_MOD)) && go test -v ./...

.PHONY: generate
generate: export CFLAGS := $(BPF_INCLUDE)
generate: go-mod-tidy
	go generate ./...

<<<<<<< HEAD
.PHONY: golangci-lint golangci-lint-fix
golangci-lint-fix: ARGS=--fix
golangci-lint-fix: golangci-lint
golangci-lint: generate $(OTEL_GO_MOD_DIRS:%=golangci-lint/%)
golangci-lint/%: DIR=$*
golangci-lint/%: | $(GOLANGCI_LINT)
	@echo 'golangci-lint $(if $(ARGS),$(ARGS) ,)$(DIR)' \
		&& cd $(DIR) \
		&& $(GOLANGCI_LINT) run --allow-serial-runners $(ARGS)
=======
.PHONY: go-mod-tidy
go-mod-tidy: $(ALL_GO_MOD_DIRS:%=go-mod-tidy/%)
go-mod-tidy/%: DIR=$*
go-mod-tidy/%:
	@cd $(DIR) && go mod tidy -compat=1.20
>>>>>>> ed4d8f92

.PHONY: build
build: generate
	GOOS=linux GOARCH=amd64 go build -o otel-go-instrumentation cli/main.go

.PHONY: docker-build
docker-build:
	docker build -t $(IMG) .

.PHONY: offsets
offsets:
	cd offsets-tracker; OFFSETS_OUTPUT_FILE="../pkg/inject/offset_results.json" go run main.go

.PHONY: docker-offsets
docker-offsets:
	docker run --rm -v $(shell pwd):/app golang:1.20 /bin/sh -c "cd ../app && make offsets"

.PHONY: update-licenses
update-licenses: generate $(GOLICENSES)
	rm -rf LICENSES
	$(GOLICENSES) save ./cli/ --save_path LICENSES
	cp -R ./include/libbpf ./LICENSES

.PHONY: verify-licenses
verify-licenses: generate $(GOLICENSES)
	$(GOLICENSES) save ./cli --save_path temp
	cp -R ./include/libbpf ./temp; \
    if diff temp LICENSES > /dev/null; then \
      echo "Passed"; \
      rm -rf temp; \
    else \
      echo "LICENSES directory must be updated. Run make update-licenses"; \
      rm -rf temp; \
      exit 1; \
    fi; \

.PHONY: license-header-check
license-header-check:
	@licRes=$$(for f in $$(find . -type f \( -iname '*.go' -o -iname '*.sh' \) ! -path '**/third_party/*' ! -path './.git/*' ! -path './LICENSES/*' ) ; do \
	           awk '/Copyright The OpenTelemetry Authors|generated|GENERATED/ && NR<=3 { found=1; next } END { if (!found) print FILENAME }' $$f; \
	   done); \
	   if [ -n "$${licRes}" ]; then \
	           echo "license header checking failed:"; echo "$${licRes}"; \
	           exit 1; \
	   fi

.PHONY: fixture-nethttp fixture-gorillamux
fixture-nethttp: fixtures/nethttp
fixture-gorillamux: fixtures/gorillamux
fixtures/%: LIBRARY=$*
fixtures/%:
	IMG=otel-go-instrumentation $(MAKE) docker-build
	cd test/e2e/$(LIBRARY) && docker build -t sample-app .
	kind create cluster
	kind load docker-image otel-go-instrumentation sample-app
	helm repo add open-telemetry https://open-telemetry.github.io/opentelemetry-helm-charts
	if [ ! -d "opentelemetry-helm-charts" ]; then \
		git clone https://github.com/open-telemetry/opentelemetry-helm-charts.git; \
	fi
	helm install test -f .github/workflows/e2e/k8s/collector-helm-values.yml opentelemetry-helm-charts/charts/opentelemetry-collector
	kubectl wait --for=condition=Ready --timeout=60s pod/test-opentelemetry-collector-0
	kubectl -n default create -f .github/workflows/e2e/k8s/sample-job.yml
	kubectl wait --for=condition=Complete --timeout=60s job/sample-job
	kubectl cp -c filecp default/test-opentelemetry-collector-0:tmp/trace.json ./test/e2e/$(LIBRARY)/traces.json.tmp
	jq 'del(.resourceSpans[].scopeSpans[].spans[].endTimeUnixNano, .resourceSpans[].scopeSpans[].spans[].startTimeUnixNano) | .resourceSpans[].scopeSpans[].spans[].spanId|= (if . != "" then "xxxxx" else . end) | .resourceSpans[].scopeSpans[].spans[].traceId|= (if . != "" then "xxxxx" else . end) | .resourceSpans[].scopeSpans|=sort_by(.scope.name)' ./test/e2e/$(LIBRARY)/traces.json.tmp | jq --sort-keys . > ./test/e2e/$(LIBRARY)/traces.json
	rm ./test/e2e/$(LIBRARY)/traces.json.tmp
	kind delete cluster

.PHONY: check-clean-work-tree
check-clean-work-tree:
	@if ! git diff --quiet; then \
	  echo; \
	  echo 'Working tree is not clean, did you forget to run "make precommit"?'; \
	  echo; \
	  git status; \
	  exit 1; \
	fi<|MERGE_RESOLUTION|>--- conflicted
+++ resolved
@@ -2,15 +2,11 @@
 # Assume the Makefile is in the root of the repository.
 REPODIR := $(shell dirname $(realpath $(firstword $(MAKEFILE_LIST))))
 
-<<<<<<< HEAD
 TOOLS_MOD_DIR := ./internal/tools
 TOOLS = $(CURDIR)/.tools
 
 ALL_GO_MOD_DIRS := $(shell find . -type f -name 'go.mod' ! -path './LICENSES/*' -exec dirname {} \; | sort)
 OTEL_GO_MOD_DIRS := $(filter-out $(TOOLS_MOD_DIR), $(ALL_GO_MOD_DIRS))
-=======
-ALL_GO_MOD_DIRS := $(shell find . -type f -name 'go.mod' ! -path './LICENSES/*' -exec dirname {} \; | sort)
->>>>>>> ed4d8f92
 
 # Build the list of include directories to compile the bpf program
 BPF_INCLUDE += -I${REPODIR}/include/libbpf
@@ -19,11 +15,7 @@
 .DEFAULT_GOAL := precommit
 
 .PHONY: precommit
-<<<<<<< HEAD
-precommit: license-header-check golangci-lint-fix
-=======
-precommit: license-header-check go-mod-tidy
->>>>>>> ed4d8f92
+precommit: license-header-check go-mod-tidy golangci-lint-fix
 
 # Tools
 $(TOOLS):
@@ -55,7 +47,12 @@
 generate: go-mod-tidy
 	go generate ./...
 
-<<<<<<< HEAD
+.PHONY: go-mod-tidy
+go-mod-tidy: $(ALL_GO_MOD_DIRS:%=go-mod-tidy/%)
+go-mod-tidy/%: DIR=$*
+go-mod-tidy/%:
+	@cd $(DIR) && go mod tidy -compat=1.20
+
 .PHONY: golangci-lint golangci-lint-fix
 golangci-lint-fix: ARGS=--fix
 golangci-lint-fix: golangci-lint
@@ -65,13 +62,6 @@
 	@echo 'golangci-lint $(if $(ARGS),$(ARGS) ,)$(DIR)' \
 		&& cd $(DIR) \
 		&& $(GOLANGCI_LINT) run --allow-serial-runners $(ARGS)
-=======
-.PHONY: go-mod-tidy
-go-mod-tidy: $(ALL_GO_MOD_DIRS:%=go-mod-tidy/%)
-go-mod-tidy/%: DIR=$*
-go-mod-tidy/%:
-	@cd $(DIR) && go mod tidy -compat=1.20
->>>>>>> ed4d8f92
 
 .PHONY: build
 build: generate
