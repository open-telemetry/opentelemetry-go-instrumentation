# Obtain an absolute path to the directory of the Makefile.
# Assume the Makefile is in the root of the repository.
REPODIR := $(shell dirname $(realpath $(firstword $(MAKEFILE_LIST))))

TOOLS_MOD_DIR := ./internal/tools
TOOLS = $(CURDIR)/.tools

ALL_GO_MOD_DIRS := $(shell find . -type f -name 'go.mod' ! -path './LICENSES/*' -exec dirname {} \; | sort)
OTEL_GO_MOD_DIRS := $(filter-out $(TOOLS_MOD_DIR), $(ALL_GO_MOD_DIRS))

# Build the list of include directories to compile the bpf program
BPF_INCLUDE += -I${REPODIR}/include/libbpf
BPF_INCLUDE+= -I${REPODIR}/include

.DEFAULT_GOAL := precommit

.PHONY: precommit
<<<<<<< HEAD
precommit: golangci-lint-fix
=======
precommit: license-header-check

# Tools
TOOLS_MOD_DIR := ./internal/tools
TOOLS = $(CURDIR)/.tools
>>>>>>> fac24aed

# Tools
$(TOOLS):
	@mkdir -p $@
$(TOOLS)/%: | $(TOOLS)
	cd $(TOOLS_MOD_DIR) && \
	go build -o $@ $(PACKAGE)

GOLICENSES = $(TOOLS)/go-licenses
$(TOOLS)/go-licenses: PACKAGE=github.com/google/go-licenses

GOLANGCI_LINT = $(TOOLS)/golangci-lint
$(TOOLS)/golangci-lint: PACKAGE=github.com/golangci/golangci-lint/cmd/golangci-lint

.PHONY: tools
tools: $(GOLICENSES) $(GOLANGCI_LINT)

.PHONY: generate
generate: export CFLAGS := $(BPF_INCLUDE)
generate:
	go mod tidy
	go generate ./...

.PHONY: golangci-lint golangci-lint-fix
golangci-lint-fix: ARGS=--fix
golangci-lint-fix: golangci-lint
golangci-lint: generate $(OTEL_GO_MOD_DIRS:%=golangci-lint/%)
golangci-lint/%: DIR=$*
golangci-lint/%: | $(GOLANGCI_LINT)
	@echo 'golangci-lint $(if $(ARGS),$(ARGS) ,)$(DIR)' \
		&& cd $(DIR) \
		&& $(GOLANGCI_LINT) run --allow-serial-runners $(ARGS)

.PHONY: build
build: generate
	GOOS=linux GOARCH=amd64 go build -o otel-go-instrumentation cli/main.go

.PHONY: docker-build
docker-build:
	docker build -t $(IMG) .

.PHONY: offsets
offsets:
	cd offsets-tracker; OFFSETS_OUTPUT_FILE="../pkg/inject/offset_results.json" go run main.go

.PHONY: docker-offsets
docker-offsets:
	docker run --rm -v $(shell pwd):/app golang:1.20 /bin/sh -c "cd ../app && make offsets"

.PHONY: update-licenses
update-licenses: generate $(GOLICENSES)
	rm -rf LICENSES
	$(GOLICENSES) save ./cli/ --save_path LICENSES
	cp -R ./include/libbpf ./LICENSES

.PHONY: verify-licenses
verify-licenses: generate $(GOLICENSES)
	$(GOLICENSES) save ./cli --save_path temp
	cp -R ./include/libbpf ./temp; \
    if diff temp LICENSES > /dev/null; then \
      echo "Passed"; \
      rm -rf temp; \
    else \
      echo "LICENSES directory must be updated. Run make update-licenses"; \
      rm -rf temp; \
      exit 1; \
    fi; \

.PHONY: license-header-check
license-header-check:
	@licRes=$$(for f in $$(find . -type f \( -iname '*.go' -o -iname '*.sh' \) ! -path '**/third_party/*' ! -path './.git/*' ! -path './LICENSES/*' ) ; do \
	           awk '/Copyright The OpenTelemetry Authors|generated|GENERATED/ && NR<=3 { found=1; next } END { if (!found) print FILENAME }' $$f; \
	   done); \
	   if [ -n "$${licRes}" ]; then \
	           echo "license header checking failed:"; echo "$${licRes}"; \
	           exit 1; \
	   fi

.PHONY: fixture-nethttp fixture-gorillamux
fixture-nethttp: fixtures/nethttp
fixture-gorillamux: fixtures/gorillamux
fixtures/%: LIBRARY=$*
fixtures/%:
	IMG=otel-go-instrumentation $(MAKE) docker-build
	cd test/e2e/$(LIBRARY) && docker build -t sample-app .
	kind create cluster
	kind load docker-image otel-go-instrumentation sample-app
	helm repo add open-telemetry https://open-telemetry.github.io/opentelemetry-helm-charts
	if [ ! -d "opentelemetry-helm-charts" ]; then \
		git clone https://github.com/open-telemetry/opentelemetry-helm-charts.git; \
	fi
	helm install test -f .github/workflows/e2e/k8s/collector-helm-values.yml opentelemetry-helm-charts/charts/opentelemetry-collector
	kubectl wait --for=condition=Ready --timeout=60s pod/test-opentelemetry-collector-0
	kubectl -n default create -f .github/workflows/e2e/k8s/sample-job.yml
	kubectl wait --for=condition=Complete --timeout=60s job/sample-job
	kubectl cp -c filecp default/test-opentelemetry-collector-0:tmp/trace.json ./test/e2e/$(LIBRARY)/traces.json.tmp
	jq 'del(.resourceSpans[].scopeSpans[].spans[].endTimeUnixNano, .resourceSpans[].scopeSpans[].spans[].startTimeUnixNano) | .resourceSpans[].scopeSpans[].spans[].spanId|= (if . != "" then "xxxxx" else . end) | .resourceSpans[].scopeSpans[].spans[].traceId|= (if . != "" then "xxxxx" else . end) | .resourceSpans[].scopeSpans|=sort_by(.scope.name)' ./test/e2e/$(LIBRARY)/traces.json.tmp | jq --sort-keys . > ./test/e2e/$(LIBRARY)/traces.json
	rm ./test/e2e/$(LIBRARY)/traces.json.tmp
	kind delete cluster<|MERGE_RESOLUTION|>--- conflicted
+++ resolved
@@ -15,15 +15,7 @@
 .DEFAULT_GOAL := precommit
 
 .PHONY: precommit
-<<<<<<< HEAD
-precommit: golangci-lint-fix
-=======
-precommit: license-header-check
-
-# Tools
-TOOLS_MOD_DIR := ./internal/tools
-TOOLS = $(CURDIR)/.tools
->>>>>>> fac24aed
+precommit: license-header-check golangci-lint-fix
 
 # Tools
 $(TOOLS):
