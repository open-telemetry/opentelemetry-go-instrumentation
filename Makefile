--- conflicted
+++ resolved
@@ -43,14 +43,10 @@
 
 .PHONY: generate
 generate: export CFLAGS := $(BPF_INCLUDE)
-<<<<<<< HEAD
+generate: go-mod-tidy
 generate:
 	go mod tidy
 	TARGET=$(TARGET) go generate ./...
-=======
-generate: go-mod-tidy
-	go generate ./...
->>>>>>> 7cfaca82
 
 .PHONY: go-mod-tidy
 go-mod-tidy: $(ALL_GO_MOD_DIRS:%=go-mod-tidy/%)
