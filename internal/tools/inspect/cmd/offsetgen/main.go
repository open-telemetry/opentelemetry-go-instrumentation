--- conflicted
+++ resolved
@@ -90,157 +90,51 @@
 				Renderer:  ren("templates/runtime/*.tmpl"),
 				GoVerions: goVers,
 			},
-<<<<<<< HEAD
-			StructFields: []inspect.StructField{{
-				ModPath: "std",
-				PkgPath: "runtime",
-				Struct:  "g",
-				Field:   "goid",
-			}, {
-				ModPath: "std",
-				PkgPath: "runtime",
-				Struct:  "hmap",
-				Field:   "buckets",
-			}},
-=======
-			StructFields: []structfield.ID{
-				structfield.NewID("runtime", "g", "goid"),
-				structfield.NewID("runtime", "hmap", "buckets"),
-			},
->>>>>>> 336a5b60
+			StructFields: []structfield.ID{
+				structfield.NewID("std", "runtime", "g", "goid"),
+				structfield.NewID("std", "runtime", "hmap", "buckets"),
+			},
 		},
 		{
 			Application: inspect.Application{
 				Renderer:  ren("templates/net/http/*.tmpl"),
 				GoVerions: goVers,
 			},
-<<<<<<< HEAD
-			StructFields: []inspect.StructField{{
-				ModPath: "std",
-				PkgPath: "net/http",
-				Struct:  "Request",
-				Field:   "Method",
-			}, {
-				ModPath: "std",
-				PkgPath: "net/http",
-				Struct:  "Request",
-				Field:   "URL",
-			}, {
-				ModPath: "std",
-				PkgPath: "net/http",
-				Struct:  "Request",
-				Field:   "RemoteAddr",
-			}, {
-				ModPath: "std",
-				PkgPath: "net/http",
-				Struct:  "Request",
-				Field:   "Header",
-			}, {
-				ModPath: "std",
-				PkgPath: "net/http",
-				Struct:  "Request",
-				Field:   "ctx",
-			}, {
-				ModPath: "std",
-				PkgPath: "net/http",
-				Struct:  "response",
-				Field:   "req",
-			}, {
-				ModPath: "std",
-				PkgPath: "net/http",
-				Struct:  "response",
-				Field:   "status",
-			}, {
-				ModPath: "std",
-				PkgPath: "net/url",
-				Struct:  "URL",
-				Field:   "Path",
-			}},
-=======
-			StructFields: []structfield.ID{
-				structfield.NewID("net/http", "Request", "Method"),
-				structfield.NewID("net/http", "Request", "URL"),
-				structfield.NewID("net/http", "Request", "RemoteAddr"),
-				structfield.NewID("net/http", "Request", "Header"),
-				structfield.NewID("net/http", "Request", "ctx"),
-				structfield.NewID("net/http", "response", "req"),
-				structfield.NewID("net/http", "response", "status"),
-				structfield.NewID("net/url", "URL", "Path"),
-			},
->>>>>>> 336a5b60
+			StructFields: []structfield.ID{
+				structfield.NewID("std", "net/http", "Request", "Method"),
+				structfield.NewID("std", "net/http", "Request", "URL"),
+				structfield.NewID("std", "net/http", "Request", "RemoteAddr"),
+				structfield.NewID("std", "net/http", "Request", "Header"),
+				structfield.NewID("std", "net/http", "Request", "ctx"),
+				structfield.NewID("std", "net/http", "response", "req"),
+				structfield.NewID("std", "net/http", "response", "status"),
+				structfield.NewID("std", "net/url", "URL", "Path"),
+			},
 		},
 		{
 			Application: inspect.Application{
 				Renderer: ren("templates/google.golang.org/grpc/*.tmpl"),
 				Versions: grpcVers,
 			},
-<<<<<<< HEAD
-			StructFields: []inspect.StructField{{
-				ModPath: "google.golang.org/grpc",
-				PkgPath: "google.golang.org/grpc/internal/transport",
-				Struct:  "Stream",
-				Field:   "method",
-			}, {
-				ModPath: "google.golang.org/grpc",
-				PkgPath: "google.golang.org/grpc/internal/transport",
-				Struct:  "Stream",
-				Field:   "id",
-			}, {
-				ModPath: "google.golang.org/grpc",
-				PkgPath: "google.golang.org/grpc/internal/transport",
-				Struct:  "Stream",
-				Field:   "ctx",
-			}, {
-				ModPath: "google.golang.org/grpc",
-				PkgPath: "google.golang.org/grpc",
-				Struct:  "ClientConn",
-				Field:   "target",
-			}, {
-				ModPath: "google.golang.org/grpc",
-				PkgPath: "google.golang.org/grpc/internal/transport",
-				Struct:  "http2Client",
-				Field:   "nextID",
-			}, {
-				ModPath: "google.golang.org/grpc",
-				PkgPath: "google.golang.org/grpc/internal/transport",
-				Struct:  "headerFrame",
-				Field:   "streamID",
-			}, {
-				ModPath: "google.golang.org/grpc",
-				PkgPath: "google.golang.org/grpc/internal/transport",
-				Struct:  "headerFrame",
-				Field:   "hf",
-			}},
-=======
-			StructFields: []structfield.ID{
-				structfield.NewID("google.golang.org/grpc/internal/transport", "Stream", "method"),
-				structfield.NewID("google.golang.org/grpc/internal/transport", "Stream", "id"),
-				structfield.NewID("google.golang.org/grpc/internal/transport", "Stream", "ctx"),
-				structfield.NewID("google.golang.org/grpc", "ClientConn", "target"),
-				structfield.NewID("golang.org/x/net/http2", "MetaHeadersFrame", "Fields"),
-				structfield.NewID("golang.org/x/net/http2", "FrameHeader", "StreamID"),
-				structfield.NewID("google.golang.org/grpc/internal/transport", "http2Client", "nextID"),
-				structfield.NewID("google.golang.org/grpc/internal/transport", "headerFrame", "streamID"),
-				structfield.NewID("google.golang.org/grpc/internal/transport", "headerFrame", "hf"),
-			},
->>>>>>> 336a5b60
+			StructFields: []structfield.ID{
+				structfield.NewID("google.golang.org/grpc", "google.golang.org/grpc/internal/transport", "Stream", "method"),
+				structfield.NewID("google.golang.org/grpc", "google.golang.org/grpc/internal/transport", "Stream", "id"),
+				structfield.NewID("google.golang.org/grpc", "google.golang.org/grpc/internal/transport", "Stream", "ctx"),
+				structfield.NewID("google.golang.org/grpc", "google.golang.org/grpc", "ClientConn", "target"),
+				structfield.NewID("google.golang.org/grpc", "google.golang.org/grpc/internal/transport", "http2Client", "nextID"),
+				structfield.NewID("google.golang.org/grpc", "google.golang.org/grpc/internal/transport", "headerFrame", "streamID"),
+				structfield.NewID("google.golang.org/grpc", "google.golang.org/grpc/internal/transport", "headerFrame", "hf"),
+			},
 		},
 		{
 			Application: inspect.Application{
 				Renderer: ren("templates/golang.org/x/net/*.tmpl"),
 				Versions: xNetVers,
 			},
-			StructFields: []inspect.StructField{{
-				ModPath: "golang.org/x/net",
-				PkgPath: "golang.org/x/net/http2",
-				Struct:  "MetaHeadersFrame",
-				Field:   "Fields",
-			}, {
-				ModPath: "golang.org/x/net",
-				PkgPath: "golang.org/x/net/http2",
-				Struct:  "FrameHeader",
-				Field:   "StreamID",
-			}},
+			StructFields: []structfield.ID{
+				structfield.NewID("golang.org/x/net", "golang.org/x/net/http2", "MetaHeadersFrame", "Fields"),
+				structfield.NewID("golang.org/x/net", "golang.org/x/net/http2", "FrameHeader", "StreamID"),
+			},
 		},
 	}, nil
 }
