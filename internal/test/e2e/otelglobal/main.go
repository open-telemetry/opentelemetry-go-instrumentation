// Copyright The OpenTelemetry Authors
// SPDX-License-Identifier: Apache-2.0

package main

import (
	"context"
<<<<<<< HEAD
	"flag"
=======
	"errors"
>>>>>>> fbde5948
	"fmt"
	"os"
	"os/signal"

	"go.opentelemetry.io/otel"
	"go.opentelemetry.io/otel/attribute"
	"go.opentelemetry.io/otel/codes"
	"go.opentelemetry.io/otel/trace"

	"go.opentelemetry.io/auto/internal/test/trigger"
)

const (
	name    = "trace-example"
	version = "v1.23.42"
	schema  = "https://some_schema"
)

var tracer = otel.Tracer(
	name,
	trace.WithInstrumentationVersion(version),
	trace.WithSchemaURL(schema),
)

func setUnusedTracers() {
	for i := range 20 {
		otel.Tracer(fmt.Sprintf("unused%d", i))
	}
}

func innerFunction(ctx context.Context) {
	t := trace.SpanFromContext(ctx).TracerProvider().Tracer(
		name,
		trace.WithInstrumentationVersion(version),
		trace.WithSchemaURL(schema),
	)

	_, span := t.Start(ctx, "child")
	defer span.End()

	span.SetAttributes(attribute.String("inner.key", "inner.value"))
	span.SetAttributes(attribute.Bool("cat.on_keyboard", true))
	span.SetName("child override")

	err := errors.New("i deleted the prod db sry")
	span.SetStatus(codes.Error, err.Error())
	span.RecordError(err)

	span.AddLink(trace.Link{
		SpanContext: trace.NewSpanContext(trace.SpanContextConfig{
			TraceID:    trace.TraceID{0x2},
			SpanID:     trace.SpanID{0x1},
			TraceFlags: trace.FlagsSampled,
		}),
	})
}

func createMainSpan(ctx context.Context) {
	ctx, span := tracer.Start(ctx, "parent", trace.WithSpanKind(trace.SpanKindServer))
	defer span.End()

	innerFunction(ctx)

	intAttr := attribute.Int("int_key", 42)
	strAttr := attribute.String("string_key", "forty-two")
	boolAttr := attribute.Bool("bool_key", true)
	floatAttr := attribute.Float64("float_key", 42.3)
	span.SetAttributes(intAttr, strAttr, boolAttr, floatAttr)
	span.SetStatus(codes.Ok, "this msg won't be seen")
}

func main() {
	var trig trigger.Flag
	flag.Var(&trig, "trigger", trig.Docs())
	flag.Parse()

	ctx, stop := signal.NotifyContext(context.Background(), os.Interrupt)
	defer stop()

	// Wait for auto-instrumentation.
	err := trig.Wait(ctx)
	if err != nil {
		fmt.Println(err)
		os.Exit(1)
	}

	// registering unused tracers to test how we handle a non-trivial tracers map
	setUnusedTracers()

	createMainSpan(ctx)
}<|MERGE_RESOLUTION|>--- conflicted
+++ resolved
@@ -5,11 +5,8 @@
 
 import (
 	"context"
-<<<<<<< HEAD
+	"errors"
 	"flag"
-=======
-	"errors"
->>>>>>> fbde5948
 	"fmt"
 	"os"
 	"os/signal"
