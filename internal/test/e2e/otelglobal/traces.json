--- conflicted
+++ resolved
@@ -51,13 +51,8 @@
       "scopeSpans": [
         {
           "scope": {
-<<<<<<< HEAD
             "name": "trace-example",
             "version": "v1.23.42"
-=======
-            "name": "go.opentelemetry.io/auto/go.opentelemetry.io/otel/internal/global",
-            "version": "v0.13.0-alpha"
->>>>>>> 28b663b2
           },
           "spans": [
             {
