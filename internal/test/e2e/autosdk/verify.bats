--- conflicted
+++ resolved
@@ -49,7 +49,12 @@
   assert_equal "$kind" "3"
 }
 
-<<<<<<< HEAD
+@test "autosdk :: main span :: status" {
+  status=$(spans_from_scope_named ${SCOPE} | jq "select(.name == \"main\")" | jq ".status")
+  assert_equal "$(echo $status | jq ".code")" "2"
+  assert_equal "$(echo $status | jq ".message")" '"application error"'
+}
+
 @test "autosdk :: sig span :: trace ID" {
   trace_id=$(spans_from_scope_named ${SCOPE} | jq "select(.name == \"sig\")" | jq ".traceId")
   assert_regex "$trace_id" ${MATCH_A_TRACE_ID}
@@ -73,12 +78,6 @@
 @test "autosdk :: sig span :: end time" {
   timestamp=$(spans_from_scope_named ${SCOPE} | jq "select(.name == \"sig\")" | jq ".endTimeUnixNano")
   assert_regex "$timestamp" "946684800000110000"
-=======
-@test "autosdk :: main span :: status" {
-  status=$(spans_from_scope_named ${SCOPE} | jq "select(.name == \"main\")" | jq ".status")
-  assert_equal "$(echo $status | jq ".code")" "2"
-  assert_equal "$(echo $status | jq ".message")" '"application error"'
->>>>>>> 82b70d0b
 }
 
 @test "autosdk :: Run span :: trace ID" {
