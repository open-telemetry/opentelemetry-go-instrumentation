#!/usr/bin/env bats

load ../../test_helpers/utilities.sh

SCOPE="go.opentelemetry.io/auto/internal/test/e2e/autosdk"

@test "autosdk :: includes service.name in resource attributes" {
  result=$(resource_attributes_received | jq "select(.key == \"service.name\").value.stringValue")
  assert_equal "$result" '"sample-app"'
}

@test "autosdk :: include tracer name in scope" {
  result=$(spans_received | jq ".scopeSpans[].scope.name")
  assert_equal "$result" "\"$SCOPE\""
}

@test "autosdk :: include tracer version in scope" {
  result=$(spans_received | jq ".scopeSpans[].scope.version")
  assert_equal "$result" '"v1.23.42"'
}

@test "autosdk :: include schema url" {
  result=$(spans_received | jq ".scopeSpans[].schemaUrl")
  assert_equal "$result" '"https://some_schema"'
}

@test "autosdk :: main span :: trace ID" {
  trace_id=$(spans_from_scope_named ${SCOPE} | jq "select(.name == \"main\")" | jq ".traceId")
  assert_regex "$trace_id" ${MATCH_A_TRACE_ID}
}

@test "autosdk :: main span :: span ID" {
  trace_id=$(spans_from_scope_named ${SCOPE} | jq "select(.name == \"main\")" | jq ".spanId")
  assert_regex "$trace_id" ${MATCH_A_SPAN_ID}
}

@test "autosdk :: main span :: start time" {
  timestamp=$(spans_from_scope_named ${SCOPE} | jq "select(.name == \"main\")" | jq ".startTimeUnixNano")
  assert_regex "$timestamp" "946684800000000000"
}

@test "autosdk :: main span :: end time" {
  timestamp=$(spans_from_scope_named ${SCOPE} | jq "select(.name == \"main\")" | jq ".endTimeUnixNano")
  assert_regex "$timestamp" "946684805000000000"
}

@test "autosdk :: main span :: kind" {
  kind=$(spans_from_scope_named ${SCOPE} | jq "select(.name == \"main\")" | jq ".kind")
  assert_equal "$kind" "3"
}

<<<<<<< HEAD
@test "autosdk :: main span :: event" {
  event=$(span_events ${SCOPE} "main")

  assert_equal $(echo "$event" | jq ".timeUnixNano") '"946684802000000000"'
  assert_equal $(echo "$event" | jq ".name") '"exception"'

  attrs=$(echo "$event" | jq ".attributes[]")

  impact=$(echo "$attrs" | jq "select(.key == \"impact\").value.intValue")
  assert_equal "$impact" '"11"'

  type=$(echo "$attrs" | jq "select(.key == \"exception.type\").value.stringValue")
  assert_equal "$type" '"*errors.errorString"'

  msg=$(echo "$attrs" | jq "select(.key == \"exception.message\").value.stringValue")
  assert_equal "$msg" '"broken"'

  st=$(echo "$attrs" | jq "select(.key == \"exception.stacktrace\")")
  assert_not_empty "$st"
=======
@test "autosdk :: main span :: status" {
  status=$(spans_from_scope_named ${SCOPE} | jq "select(.name == \"main\")" | jq ".status")
  assert_equal "$(echo $status | jq ".code")" "2"
  assert_equal "$(echo $status | jq ".message")" '"application error"'
>>>>>>> 82b70d0b
}

@test "autosdk :: Run span :: trace ID" {
  trace_id=$(spans_from_scope_named ${SCOPE} | jq "select(.name == \"Run\")" | jq ".traceId")
  assert_regex "$trace_id" ${MATCH_A_TRACE_ID}
}

@test "autosdk :: Run span :: span ID" {
  trace_id=$(spans_from_scope_named ${SCOPE} | jq "select(.name == \"Run\")" | jq ".spanId")
  assert_regex "$trace_id" ${MATCH_A_SPAN_ID}
}

@test "autosdk :: Run span :: parent span ID" {
  parent_span_id=$(spans_from_scope_named ${SCOPE} | jq "select(.name == \"Run\")" | jq ".parentSpanId")
  assert_regex "$parent_span_id" ${MATCH_A_SPAN_ID}
}

@test "autosdk :: Run span :: start time" {
  timestamp=$(spans_from_scope_named ${SCOPE} | jq "select(.name == \"Run\")" | jq ".startTimeUnixNano")
  assert_regex "$timestamp" "946684800000500000"
}

@test "autosdk :: Run span :: end time" {
  timestamp=$(spans_from_scope_named ${SCOPE} | jq "select(.name == \"Run\")" | jq ".endTimeUnixNano")
  assert_regex "$timestamp" "946684801000000000"
}

@test "autosdk :: Run span :: kind" {
  kind=$(spans_from_scope_named ${SCOPE} | jq "select(.name == \"Run\")" | jq ".kind")
  assert_equal "$kind" "1"
}

@test "autosdk :: Run span :: attribute :: user" {
  result=$(span_attributes_for ${SCOPE} | jq "select(.key == \"user\").value.stringValue")
  assert_equal "$result" '"Alice"'
}

@test "autosdk :: Run span :: attribute :: admin" {
  result=$(span_attributes_for ${SCOPE} | jq "select(.key == \"admin\").value.boolValue")
  assert_equal "$result" 'true'
}<|MERGE_RESOLUTION|>--- conflicted
+++ resolved
@@ -49,7 +49,6 @@
   assert_equal "$kind" "3"
 }
 
-<<<<<<< HEAD
 @test "autosdk :: main span :: event" {
   event=$(span_events ${SCOPE} "main")
 
@@ -69,12 +68,12 @@
 
   st=$(echo "$attrs" | jq "select(.key == \"exception.stacktrace\")")
   assert_not_empty "$st"
-=======
+}
+
 @test "autosdk :: main span :: status" {
   status=$(spans_from_scope_named ${SCOPE} | jq "select(.name == \"main\")" | jq ".status")
   assert_equal "$(echo $status | jq ".code")" "2"
   assert_equal "$(echo $status | jq ".message")" '"application error"'
->>>>>>> 82b70d0b
 }
 
 @test "autosdk :: Run span :: trace ID" {
