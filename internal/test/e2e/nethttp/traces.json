--- conflicted
+++ resolved
@@ -6,11 +6,7 @@
           {
             "key": "process.runtime.description",
             "value": {
-<<<<<<< HEAD
-              "stringValue": "go version 1.21.4 linux/arm64"
-=======
               "stringValue": "go version 1.21.5 linux/amd64"
->>>>>>> 34af6749
             }
           },
           {
