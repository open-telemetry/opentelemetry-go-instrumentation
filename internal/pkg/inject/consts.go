// Copyright The OpenTelemetry Authors
//
// Licensed under the Apache License, Version 2.0 (the "License");
// you may not use this file except in compliance with the License.
// You may obtain a copy of the License at
//
//     http://www.apache.org/licenses/LICENSE-2.0
//
// Unless required by applicable law or agreed to in writing, software
// distributed under the License is distributed on an "AS IS" BASIS,
// WITHOUT WARRANTIES OR CONDITIONS OF ANY KIND, either express or implied.
// See the License for the specific language governing permissions and
// limitations under the License.

package inject

import (
	_ "embed"
	"encoding/json"
	"errors"
	"fmt"
	"runtime"

	"github.com/cilium/ebpf"
	"github.com/hashicorp/go-version"

	"go.opentelemetry.io/auto/internal/pkg/process"
	"go.opentelemetry.io/auto/internal/pkg/structfield"
)

var (
	//go:embed offset_results.json
	offsetsData string

	offsets     = structfield.NewIndex()
	errNotFound = errors.New("offset not found")

	nCPU = uint32(runtime.NumCPU())
)

const (
	keyIsRegistersABI = "is_registers_abi"
	keyTotalCPUs      = "total_cpus"
	keyStartAddr      = "start_addr"
	keyEndAddr        = "end_addr"
)

func init() {
	err := json.Unmarshal([]byte(offsetsData), &offsets)
	if err != nil {
		// TODO: generate offsets as Go code to avoid this panic.
		panic(err)
	}
}

// Constants injects key-values defined by opts into spec as constant. The keys
// are used as volatile const names and the values are the const values.
//
// If duplicate or colliding Options are passed, the last one passed is used.
func Constants(spec *ebpf.CollectionSpec, opts ...Option) error {
	consts, err := newConsts(opts)
	if err != nil {
		return err
	}
	if len(consts) == 0 {
		return nil
	}
	return spec.RewriteConstants(consts)
}

func newConsts(opts []Option) (map[string]interface{}, error) {
	consts := make(map[string]interface{})
	var err error
	for _, o := range opts {
		err = errors.Join(err, o.apply(consts))
	}
	return consts, err
}

// Option configures key-values to be injected into an [ebpf.CollectionSpec].
type Option interface {
	apply(map[string]interface{}) error
}

type option map[string]interface{}

func (o option) apply(m map[string]interface{}) error {
	for key, val := range o {
		m[key] = val
	}
	return nil
}

type errOpt struct {
	err error
}

func (o errOpt) apply(map[string]interface{}) error {
	return o.err
}

// WithRegistersABI returns an option that will set the "is_registers_abi" to
// value. This information can be determined from the IsRegistersABI method of
// the TargetDetails in "go.opentelemetry.io/auto/internal/pkg/process".
//
// Commonly this is called like the following:
//
//	WithRegistersABI(target.IsRegistersABI())
func WithRegistersABI(value bool) Option {
	return option{keyIsRegistersABI: value}
}

// WithAllocationDetails returns an option that will set "total_cpus",
// "start_addr", and "end_addr".
func WithAllocationDetails(details process.AllocationDetails) Option {
	return option{
		keyTotalCPUs: nCPU,
		keyStartAddr: details.StartAddr,
		keyEndAddr:   details.EndAddr,
	}
}

// WithKeyValue returns an option that will set key to value.
func WithKeyValue(key string, value interface{}) Option {
	return option{key: value}
}

// WithOffset returns an option that sets key to the offset value of the struct
// field defined by id at the specified version ver.
//
<<<<<<< HEAD
// If the offset value is not known, an error is logged and a no-op Option is
// returned.
func WithOffset(key, strct, field string, ver *version.Version) Option {
	if ver == nil {
		return errOpt{
			err: fmt.Errorf("missing version: %s.%s", strct, field),
		}
	}

	off, ok := offsets.GetOffset(strct, field, ver)
=======
// If the offset value is not known, an error is returned when the returned
// Option is used.
func WithOffset(key string, id structfield.ID, ver *version.Version) Option {
	off, ok := offsets.GetOffset(id, ver)
>>>>>>> 7d4d27d7
	if !ok {
		return errOpt{
			err: fmt.Errorf("%w: %s (%s)", errNotFound, id, ver),
		}
	}
	return WithKeyValue(key, off)
}<|MERGE_RESOLUTION|>--- conflicted
+++ resolved
@@ -128,23 +128,16 @@
 // WithOffset returns an option that sets key to the offset value of the struct
 // field defined by id at the specified version ver.
 //
-<<<<<<< HEAD
-// If the offset value is not known, an error is logged and a no-op Option is
-// returned.
-func WithOffset(key, strct, field string, ver *version.Version) Option {
+// If the offset value is not known, an error is returned when the returned
+// Option is used.
+func WithOffset(key string, id structfield.ID, ver *version.Version) Option {
 	if ver == nil {
 		return errOpt{
-			err: fmt.Errorf("missing version: %s.%s", strct, field),
+			err: fmt.Errorf("missing version: %s", id),
 		}
 	}
 
-	off, ok := offsets.GetOffset(strct, field, ver)
-=======
-// If the offset value is not known, an error is returned when the returned
-// Option is used.
-func WithOffset(key string, id structfield.ID, ver *version.Version) Option {
 	off, ok := offsets.GetOffset(id, ver)
->>>>>>> 7d4d27d7
 	if !ok {
 		return errOpt{
 			err: fmt.Errorf("%w: %s (%s)", errNotFound, id, ver),
