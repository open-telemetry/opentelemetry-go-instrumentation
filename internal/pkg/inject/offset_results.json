{
  "data": {
    "golang.org/x/net/http2.FrameHeader": {
<<<<<<< HEAD
      "StreamID": [
        {
          "versions": {
            "oldest": "1.3.0",
            "newest": "1.59.0-dev"
          },
          "offsets": [
            {
              "offset": 8,
              "since": "v1.3.0"
            }
          ]
        }
      ]
    },
    "golang.org/x/net/http2.MetaHeadersFrame": {
      "Fields": [
        {
          "versions": {
            "oldest": "1.3.0",
            "newest": "1.59.0-dev"
          },
          "offsets": [
            {
              "offset": 8,
              "since": "v1.3.0"
            }
          ]
        }
      ]
    },
    "google.golang.org/grpc.ClientConn": {
      "target": [
        {
          "versions": {
            "oldest": "1.3.0",
            "newest": "1.59.0-dev"
          },
          "offsets": [
            {
              "offset": 24,
              "since": "v1.3.0"
            }
          ]
        }
      ]
    },
    "google.golang.org/grpc/internal/transport.Stream": {
      "ctx": [
        {
          "versions": {
            "oldest": "1.3.0",
            "newest": "1.59.0-dev"
          },
          "offsets": [
            {
              "offset": 32,
              "since": "v1.3.0"
            },
            {
              "offset": 24,
              "since": "v1.15.0"
            },
            {
              "offset": 32,
              "since": "v1.25.0"
            }
          ]
        }
      ],
      "id": [
        {
          "versions": {
            "oldest": "1.3.0",
            "newest": "1.59.0-dev"
          },
          "offsets": [
            {
              "offset": 0,
              "since": "v1.3.0"
            }
          ]
        }
      ],
      "method": [
        {
          "versions": {
            "oldest": "1.3.0",
            "newest": "1.59.0-dev"
          },
          "offsets": [
            {
              "offset": 80,
              "since": "v1.3.0"
            },
            {
              "offset": 64,
              "since": "v1.15.0"
            },
            {
              "offset": 72,
              "since": "v1.25.0"
            },
            {
              "offset": 80,
              "since": "v1.37.0"
            }
          ]
        }
      ]
    },
    "google.golang.org/grpc/internal/transport.headerFrame": {
      "hf": [
        {
          "versions": {
            "oldest": "1.3.0",
            "newest": "1.59.0-dev"
          },
          "offsets": [
            {
              "offset": 8,
              "since": "v1.3.0"
            }
          ]
        }
      ],
      "streamID": [
        {
          "versions": {
            "oldest": "1.3.0",
            "newest": "1.59.0-dev"
          },
          "offsets": [
            {
              "offset": 0,
              "since": "v1.3.0"
            }
          ]
        }
      ]
    },
    "google.golang.org/grpc/internal/transport.http2Client": {
      "nextID": [
        {
          "versions": {
            "oldest": "1.3.0",
            "newest": "1.59.0-dev"
          },
          "offsets": [
            {
              "offset": 412,
              "since": "v1.3.0"
            },
            {
              "offset": 356,
              "since": "v1.15.0"
            },
            {
              "offset": 348,
              "since": "v1.24.0"
            },
            {
              "offset": 340,
              "since": "v1.35.0"
            },
            {
              "offset": 348,
              "since": "v1.48.0"
            },
            {
              "offset": 340,
              "since": "v1.51.0"
            },
            {
              "offset": 412,
              "since": "v1.52.0"
            },
            {
              "offset": 404,
              "since": "v1.59.0-dev"
            }
          ]
        }
      ]
    },
    "net/http.Request": {
      "Header": [
        {
          "versions": {
            "oldest": "1.12.0",
            "newest": "1.21.1"
          },
          "offsets": [
            {
              "offset": 56,
              "since": "1.12"
            }
          ]
        }
      ],
      "Method": [
        {
          "versions": {
            "oldest": "1.12.0",
            "newest": "1.21.1"
          },
          "offsets": [
            {
              "offset": 0,
              "since": "1.12"
            }
          ]
        }
      ],
      "RemoteAddr": [
        {
          "versions": {
            "oldest": "1.12.0",
            "newest": "1.21.1"
          },
          "offsets": [
            {
              "offset": 176,
              "since": "1.12"
            }
          ]
        }
      ],
      "URL": [
        {
          "versions": {
            "oldest": "1.12.0",
            "newest": "1.21.1"
          },
          "offsets": [
            {
              "offset": 16,
              "since": "1.12"
            }
          ]
        }
      ],
      "ctx": [
        {
          "versions": {
            "oldest": "1.12.0",
            "newest": "1.21.1"
          },
          "offsets": [
            {
              "offset": 232,
              "since": "1.12"
            }
          ]
        }
      ]
    },
    "net/url.URL": {
      "Path": [
        {
          "versions": {
            "oldest": "1.12.0",
            "newest": "1.21.1"
          },
          "offsets": [
            {
              "offset": 56,
              "since": "1.12"
            }
          ]
        }
      ]
    },
    "runtime.g": {
      "goid": [
        {
          "versions": {
            "oldest": "1.12.0",
            "newest": "1.21.1"
          },
          "offsets": [
            {
              "offset": 152,
              "since": "1.12"
            }
          ]
        }
      ]
=======
      "StreamID": {
        "versions": {
          "oldest": "1.3.0",
          "newest": "1.59.0-dev"
        },
        "offsets": [
          {
            "offset": 8,
            "since": "1.3.0"
          }
        ]
      }
    },
    "golang.org/x/net/http2.MetaHeadersFrame": {
      "Fields": {
        "versions": {
          "oldest": "1.3.0",
          "newest": "1.59.0-dev"
        },
        "offsets": [
          {
            "offset": 8,
            "since": "1.3.0"
          }
        ]
      }
    },
    "google.golang.org/grpc.ClientConn": {
      "target": {
        "versions": {
          "oldest": "1.3.0",
          "newest": "1.59.0-dev"
        },
        "offsets": [
          {
            "offset": 24,
            "since": "1.3.0"
          }
        ]
      }
    },
    "google.golang.org/grpc/internal/transport.Stream": {
      "ctx": {
        "versions": {
          "oldest": "1.3.0",
          "newest": "1.59.0-dev"
        },
        "offsets": [
          {
            "offset": 32,
            "since": "1.3.0"
          },
          {
            "offset": 24,
            "since": "1.15.0"
          },
          {
            "offset": 32,
            "since": "1.25.0"
          }
        ]
      },
      "id": {
        "versions": {
          "oldest": "1.3.0",
          "newest": "1.59.0-dev"
        },
        "offsets": [
          {
            "offset": 0,
            "since": "1.3.0"
          }
        ]
      },
      "method": {
        "versions": {
          "oldest": "1.3.0",
          "newest": "1.59.0-dev"
        },
        "offsets": [
          {
            "offset": 80,
            "since": "1.3.0"
          },
          {
            "offset": 64,
            "since": "1.15.0"
          },
          {
            "offset": 72,
            "since": "1.25.0"
          },
          {
            "offset": 80,
            "since": "1.37.0"
          }
        ]
      }
    },
    "google.golang.org/grpc/internal/transport.headerFrame": {
      "hf": {
        "versions": {
          "oldest": "1.3.0",
          "newest": "1.59.0-dev"
        },
        "offsets": [
          {
            "offset": 8,
            "since": "1.3.0"
          }
        ]
      },
      "streamID": {
        "versions": {
          "oldest": "1.3.0",
          "newest": "1.59.0-dev"
        },
        "offsets": [
          {
            "offset": 0,
            "since": "1.3.0"
          }
        ]
      }
    },
    "google.golang.org/grpc/internal/transport.http2Client": {
      "nextID": {
        "versions": {
          "oldest": "1.3.0",
          "newest": "1.59.0-dev"
        },
        "offsets": [
          {
            "offset": 412,
            "since": "1.3.0"
          },
          {
            "offset": 356,
            "since": "1.15.0"
          },
          {
            "offset": 348,
            "since": "1.24.0"
          },
          {
            "offset": 340,
            "since": "1.35.0"
          },
          {
            "offset": 348,
            "since": "1.48.0"
          },
          {
            "offset": 340,
            "since": "1.51.0"
          },
          {
            "offset": 412,
            "since": "1.52.0"
          },
          {
            "offset": 404,
            "since": "1.59.0-dev"
          }
        ]
      }
    },
    "net/http.Request": {
      "Header": {
        "versions": {
          "oldest": "1.12.0",
          "newest": "1.21.1"
        },
        "offsets": [
          {
            "offset": 56,
            "since": "1.12.0"
          }
        ]
      },
      "Method": {
        "versions": {
          "oldest": "1.12.0",
          "newest": "1.21.1"
        },
        "offsets": [
          {
            "offset": 0,
            "since": "1.12.0"
          }
        ]
      },
      "RemoteAddr": {
        "versions": {
          "oldest": "1.12.0",
          "newest": "1.21.1"
        },
        "offsets": [
          {
            "offset": 176,
            "since": "1.12.0"
          }
        ]
      },
      "URL": {
        "versions": {
          "oldest": "1.12.0",
          "newest": "1.21.1"
        },
        "offsets": [
          {
            "offset": 16,
            "since": "1.12.0"
          }
        ]
      },
      "ctx": {
        "versions": {
          "oldest": "1.12.0",
          "newest": "1.21.1"
        },
        "offsets": [
          {
            "offset": 232,
            "since": "1.12.0"
          }
        ]
      }
    },
    "net/url.URL": {
      "Path": {
        "versions": {
          "oldest": "1.12.0",
          "newest": "1.21.1"
        },
        "offsets": [
          {
            "offset": 56,
            "since": "1.12.0"
          }
        ]
      }
    },
    "runtime.g": {
      "goid": {
        "versions": {
          "oldest": "1.12.0",
          "newest": "1.21.1"
        },
        "offsets": [
          {
            "offset": 152,
            "since": "1.12.0"
          }
        ]
      }
>>>>>>> 3f3cd8a9
    }
  }
}<|MERGE_RESOLUTION|>--- conflicted
+++ resolved
@@ -1,7 +1,6 @@
 {
   "data": {
     "golang.org/x/net/http2.FrameHeader": {
-<<<<<<< HEAD
       "StreamID": [
         {
           "versions": {
@@ -11,7 +10,7 @@
           "offsets": [
             {
               "offset": 8,
-              "since": "v1.3.0"
+              "since": "1.3.0"
             }
           ]
         }
@@ -27,7 +26,7 @@
           "offsets": [
             {
               "offset": 8,
-              "since": "v1.3.0"
+              "since": "1.3.0"
             }
           ]
         }
@@ -43,7 +42,7 @@
           "offsets": [
             {
               "offset": 24,
-              "since": "v1.3.0"
+              "since": "1.3.0"
             }
           ]
         }
@@ -59,15 +58,15 @@
           "offsets": [
             {
               "offset": 32,
-              "since": "v1.3.0"
+              "since": "1.3.0"
             },
             {
               "offset": 24,
-              "since": "v1.15.0"
+              "since": "1.15.0"
             },
             {
               "offset": 32,
-              "since": "v1.25.0"
+              "since": "1.25.0"
             }
           ]
         }
@@ -81,7 +80,7 @@
           "offsets": [
             {
               "offset": 0,
-              "since": "v1.3.0"
+              "since": "1.3.0"
             }
           ]
         }
@@ -95,19 +94,19 @@
           "offsets": [
             {
               "offset": 80,
-              "since": "v1.3.0"
+              "since": "1.3.0"
             },
             {
               "offset": 64,
-              "since": "v1.15.0"
+              "since": "1.15.0"
             },
             {
               "offset": 72,
-              "since": "v1.25.0"
+              "since": "1.25.0"
             },
             {
               "offset": 80,
-              "since": "v1.37.0"
+              "since": "1.37.0"
             }
           ]
         }
@@ -123,7 +122,7 @@
           "offsets": [
             {
               "offset": 8,
-              "since": "v1.3.0"
+              "since": "1.3.0"
             }
           ]
         }
@@ -137,7 +136,7 @@
           "offsets": [
             {
               "offset": 0,
-              "since": "v1.3.0"
+              "since": "1.3.0"
             }
           ]
         }
@@ -153,35 +152,35 @@
           "offsets": [
             {
               "offset": 412,
-              "since": "v1.3.0"
+              "since": "1.3.0"
             },
             {
               "offset": 356,
-              "since": "v1.15.0"
+              "since": "1.15.0"
             },
             {
               "offset": 348,
-              "since": "v1.24.0"
+              "since": "1.24.0"
             },
             {
               "offset": 340,
-              "since": "v1.35.0"
+              "since": "1.35.0"
             },
             {
               "offset": 348,
-              "since": "v1.48.0"
+              "since": "1.48.0"
             },
             {
               "offset": 340,
-              "since": "v1.51.0"
+              "since": "1.51.0"
             },
             {
               "offset": 412,
-              "since": "v1.52.0"
+              "since": "1.52.0"
             },
             {
               "offset": 404,
-              "since": "v1.59.0-dev"
+              "since": "1.59.0-dev"
             }
           ]
         }
@@ -197,7 +196,7 @@
           "offsets": [
             {
               "offset": 56,
-              "since": "1.12"
+              "since": "1.12.0"
             }
           ]
         }
@@ -211,7 +210,7 @@
           "offsets": [
             {
               "offset": 0,
-              "since": "1.12"
+              "since": "1.12.0"
             }
           ]
         }
@@ -225,7 +224,7 @@
           "offsets": [
             {
               "offset": 176,
-              "since": "1.12"
+              "since": "1.12.0"
             }
           ]
         }
@@ -239,7 +238,7 @@
           "offsets": [
             {
               "offset": 16,
-              "since": "1.12"
+              "since": "1.12.0"
             }
           ]
         }
@@ -253,7 +252,7 @@
           "offsets": [
             {
               "offset": 232,
-              "since": "1.12"
+              "since": "1.12.0"
             }
           ]
         }
@@ -269,7 +268,7 @@
           "offsets": [
             {
               "offset": 56,
-              "since": "1.12"
+              "since": "1.12.0"
             }
           ]
         }
@@ -285,269 +284,11 @@
           "offsets": [
             {
               "offset": 152,
-              "since": "1.12"
-            }
-          ]
-        }
-      ]
-=======
-      "StreamID": {
-        "versions": {
-          "oldest": "1.3.0",
-          "newest": "1.59.0-dev"
-        },
-        "offsets": [
-          {
-            "offset": 8,
-            "since": "1.3.0"
-          }
-        ]
-      }
-    },
-    "golang.org/x/net/http2.MetaHeadersFrame": {
-      "Fields": {
-        "versions": {
-          "oldest": "1.3.0",
-          "newest": "1.59.0-dev"
-        },
-        "offsets": [
-          {
-            "offset": 8,
-            "since": "1.3.0"
-          }
-        ]
-      }
-    },
-    "google.golang.org/grpc.ClientConn": {
-      "target": {
-        "versions": {
-          "oldest": "1.3.0",
-          "newest": "1.59.0-dev"
-        },
-        "offsets": [
-          {
-            "offset": 24,
-            "since": "1.3.0"
-          }
-        ]
-      }
-    },
-    "google.golang.org/grpc/internal/transport.Stream": {
-      "ctx": {
-        "versions": {
-          "oldest": "1.3.0",
-          "newest": "1.59.0-dev"
-        },
-        "offsets": [
-          {
-            "offset": 32,
-            "since": "1.3.0"
-          },
-          {
-            "offset": 24,
-            "since": "1.15.0"
-          },
-          {
-            "offset": 32,
-            "since": "1.25.0"
-          }
-        ]
-      },
-      "id": {
-        "versions": {
-          "oldest": "1.3.0",
-          "newest": "1.59.0-dev"
-        },
-        "offsets": [
-          {
-            "offset": 0,
-            "since": "1.3.0"
-          }
-        ]
-      },
-      "method": {
-        "versions": {
-          "oldest": "1.3.0",
-          "newest": "1.59.0-dev"
-        },
-        "offsets": [
-          {
-            "offset": 80,
-            "since": "1.3.0"
-          },
-          {
-            "offset": 64,
-            "since": "1.15.0"
-          },
-          {
-            "offset": 72,
-            "since": "1.25.0"
-          },
-          {
-            "offset": 80,
-            "since": "1.37.0"
-          }
-        ]
-      }
-    },
-    "google.golang.org/grpc/internal/transport.headerFrame": {
-      "hf": {
-        "versions": {
-          "oldest": "1.3.0",
-          "newest": "1.59.0-dev"
-        },
-        "offsets": [
-          {
-            "offset": 8,
-            "since": "1.3.0"
-          }
-        ]
-      },
-      "streamID": {
-        "versions": {
-          "oldest": "1.3.0",
-          "newest": "1.59.0-dev"
-        },
-        "offsets": [
-          {
-            "offset": 0,
-            "since": "1.3.0"
-          }
-        ]
-      }
-    },
-    "google.golang.org/grpc/internal/transport.http2Client": {
-      "nextID": {
-        "versions": {
-          "oldest": "1.3.0",
-          "newest": "1.59.0-dev"
-        },
-        "offsets": [
-          {
-            "offset": 412,
-            "since": "1.3.0"
-          },
-          {
-            "offset": 356,
-            "since": "1.15.0"
-          },
-          {
-            "offset": 348,
-            "since": "1.24.0"
-          },
-          {
-            "offset": 340,
-            "since": "1.35.0"
-          },
-          {
-            "offset": 348,
-            "since": "1.48.0"
-          },
-          {
-            "offset": 340,
-            "since": "1.51.0"
-          },
-          {
-            "offset": 412,
-            "since": "1.52.0"
-          },
-          {
-            "offset": 404,
-            "since": "1.59.0-dev"
-          }
-        ]
-      }
-    },
-    "net/http.Request": {
-      "Header": {
-        "versions": {
-          "oldest": "1.12.0",
-          "newest": "1.21.1"
-        },
-        "offsets": [
-          {
-            "offset": 56,
-            "since": "1.12.0"
-          }
-        ]
-      },
-      "Method": {
-        "versions": {
-          "oldest": "1.12.0",
-          "newest": "1.21.1"
-        },
-        "offsets": [
-          {
-            "offset": 0,
-            "since": "1.12.0"
-          }
-        ]
-      },
-      "RemoteAddr": {
-        "versions": {
-          "oldest": "1.12.0",
-          "newest": "1.21.1"
-        },
-        "offsets": [
-          {
-            "offset": 176,
-            "since": "1.12.0"
-          }
-        ]
-      },
-      "URL": {
-        "versions": {
-          "oldest": "1.12.0",
-          "newest": "1.21.1"
-        },
-        "offsets": [
-          {
-            "offset": 16,
-            "since": "1.12.0"
-          }
-        ]
-      },
-      "ctx": {
-        "versions": {
-          "oldest": "1.12.0",
-          "newest": "1.21.1"
-        },
-        "offsets": [
-          {
-            "offset": 232,
-            "since": "1.12.0"
-          }
-        ]
-      }
-    },
-    "net/url.URL": {
-      "Path": {
-        "versions": {
-          "oldest": "1.12.0",
-          "newest": "1.21.1"
-        },
-        "offsets": [
-          {
-            "offset": 56,
-            "since": "1.12.0"
-          }
-        ]
-      }
-    },
-    "runtime.g": {
-      "goid": {
-        "versions": {
-          "oldest": "1.12.0",
-          "newest": "1.21.1"
-        },
-        "offsets": [
-          {
-            "offset": 152,
-            "since": "1.12.0"
-          }
-        ]
-      }
->>>>>>> 3f3cd8a9
+              "since": "1.12.0"
+            }
+          ]
+        }
+      ]
     }
   }
 }