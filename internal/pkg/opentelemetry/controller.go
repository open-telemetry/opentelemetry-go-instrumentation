// Copyright The OpenTelemetry Authors
// SPDX-License-Identifier: Apache-2.0

package opentelemetry

import (
	"context"
<<<<<<< HEAD
	"log/slog"
	"time"
=======
>>>>>>> 567526e2

	"go.opentelemetry.io/otel/trace"

	"go.opentelemetry.io/auto/internal/pkg/instrumentation/probe"
)

// Controller handles OpenTelemetry telemetry generation for events.
type Controller struct {
	logger         *slog.Logger
	version        string
	tracerProvider trace.TracerProvider
	tracersMap     map[tracerID]trace.Tracer
}

type tracerID struct{ name, version, schema string }

func (c *Controller) getTracer(pkg, tracerName, version, schema string) trace.Tracer {
	// Default Tracer ID, if the user does not provide one.
	tID := tracerID{name: pkg, version: c.version}
	if tracerName != "" {
		tID = tracerID{name: tracerName, version: version, schema: schema}
	}

	t, exists := c.tracersMap[tID]
	if exists {
		return t
	}

	var newTracer trace.Tracer
	if tracerName != "" {
		// If the user has provided a tracer, use it.
		newTracer = c.tracerProvider.Tracer(tracerName, trace.WithInstrumentationVersion(version), trace.WithSchemaURL(schema))
	} else {
		newTracer = c.tracerProvider.Tracer(
			"go.opentelemetry.io/auto/"+pkg,
			trace.WithInstrumentationVersion(c.version),
			trace.WithSchemaURL(schema),
		)
	}

	c.tracersMap[tID] = newTracer
	return newTracer
}

// Trace creates a trace span for event.
func (c *Controller) Trace(event *probe.Event) {
	for _, se := range event.SpanEvents {
		c.logger.Debug("got event", "kind", event.Kind.String(), "pkg", event.Package, "attrs", se.Attributes, "traceID", se.SpanContext.TraceID().String(), "spanID", se.SpanContext.SpanID().String())
		ctx := context.Background()

		if se.SpanContext == nil {
			c.logger.Debug("got event without context - dropping")
			return
		}

		// TODO: handle remote parent
		if se.ParentSpanContext != nil {
			ctx = trace.ContextWithSpanContext(ctx, *se.ParentSpanContext)
		}

		ctx = ContextWithEBPFEvent(ctx, *se)
		c.logger.Debug("getting tracer", "name", se.TracerName, "version", se.TracerVersion, "schema", se.TracerSchema)
		_, span := c.getTracer(event.Package, se.TracerName, se.TracerVersion, se.TracerSchema).
			Start(ctx, se.SpanName,
				trace.WithAttributes(se.Attributes...),
				trace.WithSpanKind(event.Kind),
				trace.WithTimestamp(se.StartTime))
		span.SetStatus(se.Status.Code, se.Status.Description)
		span.End(trace.WithTimestamp(se.EndTime))
	}
}

// NewController returns a new initialized [Controller].
<<<<<<< HEAD
func NewController(logger *slog.Logger, tracerProvider trace.TracerProvider, ver string) (*Controller, error) {
	bt, err := utils.EstimateBootTimeOffset()
	if err != nil {
		return nil, err
	}
=======
func NewController(logger logr.Logger, tracerProvider trace.TracerProvider, ver string) (*Controller, error) {
	logger = logger.WithName("Controller")
>>>>>>> 567526e2

	return &Controller{
		logger:         logger,
		version:        ver,
		tracerProvider: tracerProvider,
		tracersMap:     make(map[tracerID]trace.Tracer),
	}, nil
}

// Shutdown shuts down the OpenTelemetry TracerProvider.
//
// Once shut down, calls to Trace will result in no-op spans (i.e. dropped).
func (c *Controller) Shutdown(ctx context.Context) error {
	if s, ok := c.tracerProvider.(interface {
		Shutdown(context.Context) error
	}); ok {
		// Default TracerProvider implementation.
		return s.Shutdown(ctx)
	}
	return nil
}<|MERGE_RESOLUTION|>--- conflicted
+++ resolved
@@ -5,11 +5,8 @@
 
 import (
 	"context"
-<<<<<<< HEAD
 	"log/slog"
 	"time"
-=======
->>>>>>> 567526e2
 
 	"go.opentelemetry.io/otel/trace"
 
@@ -83,17 +80,7 @@
 }
 
 // NewController returns a new initialized [Controller].
-<<<<<<< HEAD
 func NewController(logger *slog.Logger, tracerProvider trace.TracerProvider, ver string) (*Controller, error) {
-	bt, err := utils.EstimateBootTimeOffset()
-	if err != nil {
-		return nil, err
-	}
-=======
-func NewController(logger logr.Logger, tracerProvider trace.TracerProvider, ver string) (*Controller, error) {
-	logger = logger.WithName("Controller")
->>>>>>> 567526e2
-
 	return &Controller{
 		logger:         logger,
 		version:        ver,
