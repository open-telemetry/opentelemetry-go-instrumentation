// Copyright The OpenTelemetry Authors
// SPDX-License-Identifier: Apache-2.0

package opentelemetry

import (
	"context"
<<<<<<< HEAD
=======
	"log/slog"
>>>>>>> effdec9a

	"go.opentelemetry.io/otel/trace"

	"go.opentelemetry.io/auto/internal/pkg/instrumentation/probe"
)

// Controller handles OpenTelemetry telemetry generation for events.
type Controller struct {
	logger         *slog.Logger
	version        string
	tracerProvider trace.TracerProvider
	tracersMap     map[tracerID]trace.Tracer
}

type tracerID struct{ name, version, schema string }

func (c *Controller) getTracer(pkg, tracerName, version, schema string) trace.Tracer {
	// Default Tracer ID, if the user does not provide one.
	tID := tracerID{name: pkg, version: c.version}
	if tracerName != "" {
		tID = tracerID{name: tracerName, version: version, schema: schema}
	}

	t, exists := c.tracersMap[tID]
	if exists {
		return t
	}

	var newTracer trace.Tracer
	if tracerName != "" {
		// If the user has provided a tracer, use it.
		newTracer = c.tracerProvider.Tracer(tracerName, trace.WithInstrumentationVersion(version), trace.WithSchemaURL(schema))
	} else {
		newTracer = c.tracerProvider.Tracer(
			"go.opentelemetry.io/auto/"+pkg,
			trace.WithInstrumentationVersion(c.version),
			trace.WithSchemaURL(schema),
		)
	}

	c.tracersMap[tID] = newTracer
	return newTracer
}

// Trace creates a trace span for event.
func (c *Controller) Trace(event *probe.Event) {
	c.logger.V(1).Info("got event", "kind", event.Kind.String(), "pkg", event.Package)
	for _, se := range event.SpanEvents {
<<<<<<< HEAD
=======
		c.logger.Debug("got event", "kind", event.Kind.String(), "pkg", event.Package, "attrs", se.Attributes, "traceID", se.SpanContext.TraceID().String(), "spanID", se.SpanContext.SpanID().String())
>>>>>>> effdec9a
		ctx := context.Background()

		if se.SpanContext == nil {
			c.logger.Debug("got event without context - dropping")
			return
		}

		// TODO: handle remote parent
		if se.ParentSpanContext != nil {
			ctx = trace.ContextWithSpanContext(ctx, *se.ParentSpanContext)
		}

		c.logger.V(1).Info("processing event", "SpanEvent", se)

		kind := se.Kind
		if kind == trace.SpanKindUnspecified {
			kind = event.Kind
		}

		ctx = ContextWithEBPFEvent(ctx, *se)
<<<<<<< HEAD
		tracer := c.getTracer(event.Package, se.TracerName, se.TracerVersion, se.TracerSchema)
		_, span := tracer.Start(
			ctx,
			se.SpanName,
			trace.WithAttributes(se.Attributes...),
			trace.WithSpanKind(kind),
			trace.WithTimestamp(se.StartTime),
			trace.WithLinks(se.Links...),
		)
		for name, opts := range se.Events {
			span.AddEvent(name, opts...)
		}
=======
		c.logger.Debug("getting tracer", "name", se.TracerName, "version", se.TracerVersion, "schema", se.TracerSchema)
		_, span := c.getTracer(event.Package, se.TracerName, se.TracerVersion, se.TracerSchema).
			Start(ctx, se.SpanName,
				trace.WithAttributes(se.Attributes...),
				trace.WithSpanKind(event.Kind),
				trace.WithTimestamp(se.StartTime))
>>>>>>> effdec9a
		span.SetStatus(se.Status.Code, se.Status.Description)
		span.End(trace.WithTimestamp(se.EndTime))
	}
}

// NewController returns a new initialized [Controller].
<<<<<<< HEAD
func NewController(logger logr.Logger, tracerProvider trace.TracerProvider, ver string) (*Controller, error) {
	logger = logger.WithName("Controller")

=======
func NewController(logger *slog.Logger, tracerProvider trace.TracerProvider, ver string) (*Controller, error) {
>>>>>>> effdec9a
	return &Controller{
		logger:         logger,
		version:        ver,
		tracerProvider: tracerProvider,
		tracersMap:     make(map[tracerID]trace.Tracer),
	}, nil
}

// Shutdown shuts down the OpenTelemetry TracerProvider.
//
// Once shut down, calls to Trace will result in no-op spans (i.e. dropped).
func (c *Controller) Shutdown(ctx context.Context) error {
	if s, ok := c.tracerProvider.(interface {
		Shutdown(context.Context) error
	}); ok {
		// Default TracerProvider implementation.
		return s.Shutdown(ctx)
	}
	return nil
}<|MERGE_RESOLUTION|>--- conflicted
+++ resolved
@@ -5,10 +5,7 @@
 
 import (
 	"context"
-<<<<<<< HEAD
-=======
 	"log/slog"
->>>>>>> effdec9a
 
 	"go.opentelemetry.io/otel/trace"
 
@@ -57,10 +54,7 @@
 func (c *Controller) Trace(event *probe.Event) {
 	c.logger.V(1).Info("got event", "kind", event.Kind.String(), "pkg", event.Package)
 	for _, se := range event.SpanEvents {
-<<<<<<< HEAD
-=======
 		c.logger.Debug("got event", "kind", event.Kind.String(), "pkg", event.Package, "attrs", se.Attributes, "traceID", se.SpanContext.TraceID().String(), "spanID", se.SpanContext.SpanID().String())
->>>>>>> effdec9a
 		ctx := context.Background()
 
 		if se.SpanContext == nil {
@@ -73,48 +67,20 @@
 			ctx = trace.ContextWithSpanContext(ctx, *se.ParentSpanContext)
 		}
 
-		c.logger.V(1).Info("processing event", "SpanEvent", se)
-
-		kind := se.Kind
-		if kind == trace.SpanKindUnspecified {
-			kind = event.Kind
-		}
-
 		ctx = ContextWithEBPFEvent(ctx, *se)
-<<<<<<< HEAD
-		tracer := c.getTracer(event.Package, se.TracerName, se.TracerVersion, se.TracerSchema)
-		_, span := tracer.Start(
-			ctx,
-			se.SpanName,
-			trace.WithAttributes(se.Attributes...),
-			trace.WithSpanKind(kind),
-			trace.WithTimestamp(se.StartTime),
-			trace.WithLinks(se.Links...),
-		)
-		for name, opts := range se.Events {
-			span.AddEvent(name, opts...)
-		}
-=======
 		c.logger.Debug("getting tracer", "name", se.TracerName, "version", se.TracerVersion, "schema", se.TracerSchema)
 		_, span := c.getTracer(event.Package, se.TracerName, se.TracerVersion, se.TracerSchema).
 			Start(ctx, se.SpanName,
 				trace.WithAttributes(se.Attributes...),
 				trace.WithSpanKind(event.Kind),
 				trace.WithTimestamp(se.StartTime))
->>>>>>> effdec9a
 		span.SetStatus(se.Status.Code, se.Status.Description)
 		span.End(trace.WithTimestamp(se.EndTime))
 	}
 }
 
 // NewController returns a new initialized [Controller].
-<<<<<<< HEAD
-func NewController(logger logr.Logger, tracerProvider trace.TracerProvider, ver string) (*Controller, error) {
-	logger = logger.WithName("Controller")
-
-=======
 func NewController(logger *slog.Logger, tracerProvider trace.TracerProvider, ver string) (*Controller, error) {
->>>>>>> effdec9a
 	return &Controller{
 		logger:         logger,
 		version:        ver,
