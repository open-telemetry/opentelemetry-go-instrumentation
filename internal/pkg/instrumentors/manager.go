// Copyright The OpenTelemetry Authors
//
// Licensed under the Apache License, Version 2.0 (the "License");
// you may not use this file except in compliance with the License.
// You may obtain a copy of the License at
//
//     http://www.apache.org/licenses/LICENSE-2.0
//
// Unless required by applicable law or agreed to in writing, software
// distributed under the License is distributed on an "AS IS" BASIS,
// WITHOUT WARRANTIES OR CONDITIONS OF ANY KIND, either express or implied.
// See the License for the specific language governing permissions and
// limitations under the License.

package instrumentors

import (
	"context"
	"fmt"

<<<<<<< HEAD
	"github.com/go-logr/logr"

	"go.opentelemetry.io/auto/internal/pkg/instrumentors/allocator"
=======
	"github.com/cilium/ebpf/link"
	"github.com/cilium/ebpf/rlimit"

	"go.opentelemetry.io/auto/internal/pkg/inject"
>>>>>>> 04b97438
	dbSql "go.opentelemetry.io/auto/internal/pkg/instrumentors/bpf/database/sql"
	"go.opentelemetry.io/auto/internal/pkg/instrumentors/bpf/github.com/gin-gonic/gin"
	"go.opentelemetry.io/auto/internal/pkg/instrumentors/bpf/google.golang.org/grpc"
	grpcServer "go.opentelemetry.io/auto/internal/pkg/instrumentors/bpf/google.golang.org/grpc/server"
	httpClient "go.opentelemetry.io/auto/internal/pkg/instrumentors/bpf/net/http/client"
	httpServer "go.opentelemetry.io/auto/internal/pkg/instrumentors/bpf/net/http/server"
	"go.opentelemetry.io/auto/internal/pkg/instrumentors/bpffs"
	iCtx "go.opentelemetry.io/auto/internal/pkg/instrumentors/context"
	"go.opentelemetry.io/auto/internal/pkg/instrumentors/events"
	"go.opentelemetry.io/auto/internal/pkg/opentelemetry"
	"go.opentelemetry.io/auto/internal/pkg/process"
)

// Error message returned when unable to find all instrumentation functions.
var errNotAllFuncsFound = fmt.Errorf("not all functions found for instrumentation")

// Manager handles the management of [Instrumentor] instances.
type Manager struct {
	logger         logr.Logger
	instrumentors  map[string]Instrumentor
	done           chan bool
	incomingEvents chan *events.Event
	otelController *opentelemetry.Controller
}

// NewManager returns a new [Manager].
func NewManager(logger logr.Logger, otelController *opentelemetry.Controller) (*Manager, error) {
	logger = logger.WithName("Manager")
	m := &Manager{
		logger:         logger,
		instrumentors:  make(map[string]Instrumentor),
		done:           make(chan bool, 1),
		incomingEvents: make(chan *events.Event),
		otelController: otelController,
<<<<<<< HEAD
		allocator:      allocator.New(logger),
=======
>>>>>>> 04b97438
	}

	err := m.registerInstrumentors()
	if err != nil {
		return nil, err
	}

	return m, nil
}

func (m *Manager) registerInstrumentor(instrumentor Instrumentor) error {
	if _, exists := m.instrumentors[instrumentor.LibraryName()]; exists {
		return fmt.Errorf("library %s registered twice, aborting", instrumentor.LibraryName())
	}

	m.instrumentors[instrumentor.LibraryName()] = instrumentor
	return nil
}

// GetRelevantFuncs returns the instrumented functions for all managed
// Instrumentors.
func (m *Manager) GetRelevantFuncs() map[string]interface{} {
	funcsMap := make(map[string]interface{})
	for _, i := range m.instrumentors {
		for _, f := range i.FuncNames() {
			funcsMap[f] = nil
		}
	}

	return funcsMap
}

// FilterUnusedInstrumentors filterers Instrumentors whose functions are
// already instrumented out of the Manager.
func (m *Manager) FilterUnusedInstrumentors(target *process.TargetDetails) {
	existingFuncMap := make(map[string]interface{})
	for _, f := range target.Functions {
		existingFuncMap[f.Name] = nil
	}

	for name, inst := range m.instrumentors {
		funcsFound := 0
		for _, instF := range inst.FuncNames() {
			if _, exists := existingFuncMap[instF]; exists {
				funcsFound++
			}
		}

		if funcsFound != len(inst.FuncNames()) {
			if funcsFound > 0 {
				m.logger.Error(errNotAllFuncsFound, "some of expected functions not found - check instrumented functions", "instrumentation_name", name, "funcs_found", funcsFound, "funcs_expected", len(inst.FuncNames()))
			}
			delete(m.instrumentors, name)
		}
	}
}

<<<<<<< HEAD
func (m *Manager) registerInstrumentors() error {
=======
// Run runs the event processing loop for all managed Instrumentors.
func (m *Manager) Run(ctx context.Context, target *process.TargetDetails) error {
	if len(m.instrumentors) == 0 {
		log.Logger.V(0).Info("there are no available instrumentations for target process")
		return nil
	}

	err := m.load(target)
	if err != nil {
		return err
	}

	for _, i := range m.instrumentors {
		go i.Run(m.incomingEvents)
	}

	for {
		select {
		case <-ctx.Done():
			m.Close()
			m.cleanup(target)
			return ctx.Err()
		case <-m.done:
			log.Logger.V(0).Info("shutting down all instrumentors due to signal")
			m.cleanup(target)
			return nil
		case e := <-m.incomingEvents:
			m.otelController.Trace(e)
		}
	}
}

func (m *Manager) load(target *process.TargetDetails) error {
	// Allow the current process to lock memory for eBPF resources.
	if err := rlimit.RemoveMemlock(); err != nil {
		return err
	}

	injector, err := inject.New(target)
	if err != nil {
		return err
	}

	exe, err := link.OpenExecutable(fmt.Sprintf("/proc/%d/exe", target.PID))
	if err != nil {
		return err
	}
	ctx := &iCtx.InstrumentorContext{
		TargetDetails: target,
		Executable:    exe,
		Injector:      injector,
	}

	if err := m.mount(target); err != nil {
		return err
	}

	// Load instrumentors
	for name, i := range m.instrumentors {
		log.Logger.V(0).Info("loading instrumentor", "name", name)
		err := i.Load(ctx)
		if err != nil {
			log.Logger.Error(err, "error while loading instrumentors, cleaning up", "name", name)
			m.cleanup(target)
			return err
		}
	}

	log.Logger.V(0).Info("loaded instrumentors to memory", "total_instrumentors", len(m.instrumentors))
	return nil
}

func (m *Manager) mount(target *process.TargetDetails) error {
	if target.AllocationDetails != nil {
		log.Logger.Info("Mounting bpffs", target.AllocationDetails)
	} else {
		log.Logger.Info("Mounting bpffs")
	}
	return bpffs.Mount(target)
}

func (m *Manager) cleanup(target *process.TargetDetails) {
	close(m.incomingEvents)
	for _, i := range m.instrumentors {
		i.Close()
	}

	log.Logger.V(0).Info("Cleaning bpffs")
	err := bpffs.Cleanup(target)
	if err != nil {
		log.Logger.Error(err, "Failed to clean bpffs")
	}
}

// Close closes m.
func (m *Manager) Close() {
	m.done <- true
}

func registerInstrumentors(m *Manager) error {
>>>>>>> 04b97438
	insts := []Instrumentor{
		grpc.New(m.logger),
		grpcServer.New(m.logger),
		httpServer.New(m.logger),
		httpClient.New(m.logger),
		gin.New(m.logger),
		dbSql.New(m.logger),
	}

	for _, i := range insts {
		err := m.registerInstrumentor(i)
		if err != nil {
			return err
		}
	}

	return nil
}<|MERGE_RESOLUTION|>--- conflicted
+++ resolved
@@ -18,16 +18,11 @@
 	"context"
 	"fmt"
 
-<<<<<<< HEAD
-	"github.com/go-logr/logr"
-
-	"go.opentelemetry.io/auto/internal/pkg/instrumentors/allocator"
-=======
 	"github.com/cilium/ebpf/link"
 	"github.com/cilium/ebpf/rlimit"
+	"github.com/go-logr/logr"
 
 	"go.opentelemetry.io/auto/internal/pkg/inject"
->>>>>>> 04b97438
 	dbSql "go.opentelemetry.io/auto/internal/pkg/instrumentors/bpf/database/sql"
 	"go.opentelemetry.io/auto/internal/pkg/instrumentors/bpf/github.com/gin-gonic/gin"
 	"go.opentelemetry.io/auto/internal/pkg/instrumentors/bpf/google.golang.org/grpc"
@@ -62,10 +57,6 @@
 		done:           make(chan bool, 1),
 		incomingEvents: make(chan *events.Event),
 		otelController: otelController,
-<<<<<<< HEAD
-		allocator:      allocator.New(logger),
-=======
->>>>>>> 04b97438
 	}
 
 	err := m.registerInstrumentors()
@@ -123,13 +114,10 @@
 	}
 }
 
-<<<<<<< HEAD
-func (m *Manager) registerInstrumentors() error {
-=======
 // Run runs the event processing loop for all managed Instrumentors.
 func (m *Manager) Run(ctx context.Context, target *process.TargetDetails) error {
 	if len(m.instrumentors) == 0 {
-		log.Logger.V(0).Info("there are no available instrumentations for target process")
+		m.logger.Info("there are no available instrumentations for target process")
 		return nil
 	}
 
@@ -149,7 +137,7 @@
 			m.cleanup(target)
 			return ctx.Err()
 		case <-m.done:
-			log.Logger.V(0).Info("shutting down all instrumentors due to signal")
+			m.logger.Info("shutting down all instrumentors due to signal")
 			m.cleanup(target)
 			return nil
 		case e := <-m.incomingEvents:
@@ -164,7 +152,7 @@
 		return err
 	}
 
-	injector, err := inject.New(target)
+	injector, err := inject.New(m.logger, target)
 	if err != nil {
 		return err
 	}
@@ -185,24 +173,24 @@
 
 	// Load instrumentors
 	for name, i := range m.instrumentors {
-		log.Logger.V(0).Info("loading instrumentor", "name", name)
+		m.logger.Info("loading instrumentor", "name", name)
 		err := i.Load(ctx)
 		if err != nil {
-			log.Logger.Error(err, "error while loading instrumentors, cleaning up", "name", name)
+			m.logger.Error(err, "error while loading instrumentors, cleaning up", "name", name)
 			m.cleanup(target)
 			return err
 		}
 	}
 
-	log.Logger.V(0).Info("loaded instrumentors to memory", "total_instrumentors", len(m.instrumentors))
+	m.logger.Info("loaded instrumentors to memory", "total_instrumentors", len(m.instrumentors))
 	return nil
 }
 
 func (m *Manager) mount(target *process.TargetDetails) error {
 	if target.AllocationDetails != nil {
-		log.Logger.Info("Mounting bpffs", target.AllocationDetails)
+		m.logger.Info("Mounting bpffs", target.AllocationDetails)
 	} else {
-		log.Logger.Info("Mounting bpffs")
+		m.logger.Info("Mounting bpffs")
 	}
 	return bpffs.Mount(target)
 }
@@ -213,10 +201,10 @@
 		i.Close()
 	}
 
-	log.Logger.V(0).Info("Cleaning bpffs")
+	m.logger.Info("Cleaning bpffs")
 	err := bpffs.Cleanup(target)
 	if err != nil {
-		log.Logger.Error(err, "Failed to clean bpffs")
+		m.logger.Error(err, "Failed to clean bpffs")
 	}
 }
 
@@ -225,8 +213,7 @@
 	m.done <- true
 }
 
-func registerInstrumentors(m *Manager) error {
->>>>>>> 04b97438
+func (m *Manager) registerInstrumentors() error {
 	insts := []Instrumentor{
 		grpc.New(m.logger),
 		grpcServer.New(m.logger),
