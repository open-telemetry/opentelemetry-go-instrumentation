--- conflicted
+++ resolved
@@ -75,9 +75,8 @@
 }
 
 // Load loads all instrumentation offsets.
-<<<<<<< HEAD
-func (h *Instrumentor) Load(ctx *context.InstrumentorContext) error {
-	ver := ctx.TargetDetails.GoVersion
+func (h *Instrumentor) Load(exec *link.Executable, target *process.TargetDetails) error {
+	ver := target.GoVersion
 
 	spec, err := loadBpf()
 	if err != nil {
@@ -85,7 +84,7 @@
 	}
 	err = inject.Constants(
 		spec,
-		inject.WithRegistersABI(ctx.TargetDetails.IsRegistersABI()),
+		inject.WithRegistersABI(target.IsRegistersABI()),
 		inject.WithOffset("method_ptr_pos", "net/http.Request", "Method", ver),
 		inject.WithOffset("url_ptr_pos", "net/http.Request", "URL", ver),
 		inject.WithOffset("ctx_ptr_pos", "net/http.Request", "ctx", ver),
@@ -94,50 +93,6 @@
 		inject.WithOffset("headers_ptr_pos", "net/http.Request", "Header", ver),
 		inject.WithOffset("buckets_ptr_pos", "runtime.hmap", "buckets", ver),
 	)
-=======
-func (h *Instrumentor) Load(exec *link.Executable, target *process.TargetDetails) error {
-	injector, err := inject.New(target)
-	if err != nil {
-		return err
-	}
-	spec, err := injector.Inject(loadBpf, "go", target.GoVersion, []*inject.StructField{
-		{
-			VarName:    "method_ptr_pos",
-			StructName: "net/http.Request",
-			Field:      "Method",
-		},
-		{
-			VarName:    "url_ptr_pos",
-			StructName: "net/http.Request",
-			Field:      "URL",
-		},
-		{
-			VarName:    "ctx_ptr_pos",
-			StructName: "net/http.Request",
-			Field:      "ctx",
-		},
-		{
-			VarName:    "path_ptr_pos",
-			StructName: "net/url.URL",
-			Field:      "Path",
-		},
-		{
-			VarName:    "ctx_ptr_pos",
-			StructName: "net/http.Request",
-			Field:      "ctx",
-		},
-		{
-			VarName:    "headers_ptr_pos",
-			StructName: "net/http.Request",
-			Field:      "Header",
-		},
-		{
-			VarName:    "buckets_ptr_pos",
-			StructName: "runtime.hmap",
-			Field:      "buckets",
-		},
-	}, nil, false)
->>>>>>> 17c3b1a0
 	if err != nil {
 		return err
 	}
