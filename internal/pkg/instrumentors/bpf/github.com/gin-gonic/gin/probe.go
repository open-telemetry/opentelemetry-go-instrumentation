--- conflicted
+++ resolved
@@ -21,6 +21,7 @@
 	"os"
 
 	"go.opentelemetry.io/auto/internal/pkg/instrumentors/bpffs"
+	"go.opentelemetry.io/auto/internal/pkg/offsets"
 
 	"github.com/cilium/ebpf"
 	"github.com/cilium/ebpf/link"
@@ -76,35 +77,6 @@
 }
 
 // Load loads all instrumentation offsets.
-<<<<<<< HEAD
-func (h *Instrumentor) Load(ctx *context.InstrumentorContext) error {
-	spec, err := ctx.Injector.Inject(loadBpf, "go", ctx.TargetDetails.GoVersion, []*inject.StructField{
-		{
-			VarName: "method_ptr_pos",
-			PkgPath: "net/http",
-			Struct:  "Request",
-			Field:   "Method",
-		},
-		{
-			VarName: "url_ptr_pos",
-			PkgPath: "net/http",
-			Struct:  "Request",
-			Field:   "URL",
-		},
-		{
-			VarName: "ctx_ptr_pos",
-			PkgPath: "net/http",
-			Struct:  "Request",
-			Field:   "ctx",
-		},
-		{
-			VarName: "path_ptr_pos",
-			PkgPath: "net/url",
-			Struct:  "URL",
-			Field:   "Path",
-		},
-	}, nil, false)
-=======
 func (h *Instrumentor) Load(exec *link.Executable, target *process.TargetDetails) error {
 	ver := target.GoVersion
 
@@ -115,12 +87,11 @@
 	err = inject.Constants(
 		spec,
 		inject.WithRegistersABI(target.IsRegistersABI()),
-		inject.WithOffset("method_ptr_pos", "net/http.Request", "Method", ver),
-		inject.WithOffset("url_ptr_pos", "net/http.Request", "URL", ver),
-		inject.WithOffset("ctx_ptr_pos", "net/http.Request", "ctx", ver),
-		inject.WithOffset("path_ptr_pos", "net/url.URL", "Path", ver),
+		inject.WithOffset("method_ptr_pos", offsets.NewID("net/http", "Request", "Method"), ver),
+		inject.WithOffset("url_ptr_pos", offsets.NewID("net/http", "Request", "URL"), ver),
+		inject.WithOffset("ctx_ptr_pos", offsets.NewID("net/http", "Request", "ctx"), ver),
+		inject.WithOffset("path_ptr_pos", offsets.NewID("net/url", "URL", "Path"), ver),
 	)
->>>>>>> 22f38240
 	if err != nil {
 		return err
 	}
