--- conflicted
+++ resolved
@@ -76,9 +76,8 @@
 }
 
 // Load loads all instrumentation offsets.
-<<<<<<< HEAD
-func (h *Instrumentor) Load(ctx *context.InstrumentorContext) error {
-	ver := ctx.TargetDetails.GoVersion
+func (h *Instrumentor) Load(exec *link.Executable, target *process.TargetDetails) error {
+	ver := target.GoVersion
 
 	spec, err := loadBpf()
 	if err != nil {
@@ -86,41 +85,12 @@
 	}
 	err = inject.Constants(
 		spec,
-		inject.WithRegistersABI(ctx.TargetDetails.IsRegistersABI()),
+		inject.WithRegistersABI(target.IsRegistersABI()),
 		inject.WithOffset("method_ptr_pos", "net/http.Request", "Method", ver),
 		inject.WithOffset("url_ptr_pos", "net/http.Request", "URL", ver),
 		inject.WithOffset("ctx_ptr_pos", "net/http.Request", "ctx", ver),
 		inject.WithOffset("path_ptr_pos", "net/url.URL", "Path", ver),
 	)
-=======
-func (h *Instrumentor) Load(exec *link.Executable, target *process.TargetDetails) error {
-	injector, err := inject.New(target)
-	if err != nil {
-		return err
-	}
-	spec, err := injector.Inject(loadBpf, "go", target.GoVersion, []*inject.StructField{
-		{
-			VarName:    "method_ptr_pos",
-			StructName: "net/http.Request",
-			Field:      "Method",
-		},
-		{
-			VarName:    "url_ptr_pos",
-			StructName: "net/http.Request",
-			Field:      "URL",
-		},
-		{
-			VarName:    "ctx_ptr_pos",
-			StructName: "net/http.Request",
-			Field:      "ctx",
-		},
-		{
-			VarName:    "path_ptr_pos",
-			StructName: "net/url.URL",
-			Field:      "Path",
-		},
-	}, nil, false)
->>>>>>> 17c3b1a0
 	if err != nil {
 		return err
 	}
