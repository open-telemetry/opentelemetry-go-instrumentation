--- conflicted
+++ resolved
@@ -87,52 +87,23 @@
 		return fmt.Errorf("invalid package version: %w", err)
 	}
 
-<<<<<<< HEAD
 	spec, err := loadBpf()
 	if err != nil {
 		return err
 	}
-	if ctx.TargetDetails.AllocationDetails == nil {
+	if target.AllocationDetails == nil {
 		// This Instrumentor requires allocation.
 		return errors.New("no allocation details")
 	}
 	err = inject.Constants(
 		spec,
-		inject.WithRegistersABI(ctx.TargetDetails.IsRegistersABI()),
-		inject.WithAllocationDetails(*ctx.TargetDetails.AllocationDetails),
+		inject.WithRegistersABI(target.IsRegistersABI()),
+		inject.WithAllocationDetails(*target.AllocationDetails),
 		inject.WithOffset("clientconn_target_ptr_pos", "google.golang.org/grpc.ClientConn", "target", ver),
 		inject.WithOffset("httpclient_nextid_pos", "google.golang.org/grpc/internal/transport.http2Client", "nextID", ver),
 		inject.WithOffset("headerFrame_hf_pos", "google.golang.org/grpc/internal/transport.headerFrame", "hf", ver),
 		inject.WithOffset("headerFrame_streamid_pos", "google.golang.org/grpc/internal/transport.headerFrame", "streamID", ver),
 	)
-=======
-	injector, err := inject.New(target)
-	if err != nil {
-		return err
-	}
-	spec, err := injector.Inject(loadBpf, g.LibraryName(), ver, []*inject.StructField{
-		{
-			VarName:    "clientconn_target_ptr_pos",
-			StructName: "google.golang.org/grpc.ClientConn",
-			Field:      "target",
-		},
-		{
-			VarName:    "httpclient_nextid_pos",
-			StructName: "google.golang.org/grpc/internal/transport.http2Client",
-			Field:      "nextID",
-		},
-		{
-			VarName:    "headerFrame_hf_pos",
-			StructName: "google.golang.org/grpc/internal/transport.headerFrame",
-			Field:      "hf",
-		},
-		{
-			VarName:    "headerFrame_streamid_pos",
-			StructName: "google.golang.org/grpc/internal/transport.headerFrame",
-			Field:      "streamID",
-		},
-	}, nil, true)
->>>>>>> 17c3b1a0
 	if err != nil {
 		return err
 	}
