--- conflicted
+++ resolved
@@ -462,8 +462,7 @@
 // ID needs to be known offsets in the [inject] package.
 type StructFieldConst struct {
 	Key string
-<<<<<<< HEAD
-	Val structfield.ID
+	ID  structfield.ID
 
 	logger *slog.Logger
 }
@@ -474,9 +473,6 @@
 func (c StructFieldConst) SetLogger(l *slog.Logger) Const {
 	c.logger = l
 	return c
-=======
-	ID  structfield.ID
->>>>>>> dd675974
 }
 
 // InjectOption returns the appropriately configured [inject.WithOffset] if the
@@ -485,39 +481,33 @@
 func (c StructFieldConst) InjectOption(td *process.TargetDetails) (inject.Option, error) {
 	ver, ok := td.Modules[c.ID.ModPath]
 	if !ok {
-<<<<<<< HEAD
-		return nil, fmt.Errorf("unknown module: %s", c.Val.ModPath)
-	}
-
-	off, ok := inject.GetOffset(c.Val, ver)
+		return nil, fmt.Errorf("unknown module: %s", c.ID.ModPath)
+	}
+
+	off, ok := inject.GetOffset(c.ID, ver)
 	if !ok || !off.Valid {
 		if c.logger != nil {
 			c.logger.Info(
 				"Offset not cached, analyzing directly",
 				"key", c.Key,
-				"id", c.Val,
+				"id", c.ID,
 			)
 		}
 
 		var err error
-		off, err = inject.FindOffset(c.Val, td)
+		off, err = inject.FindOffset(c.ID, td)
 		if err != nil {
-			return nil, fmt.Errorf("failed to find offset for %q: %w", c.Val, err)
+			return nil, fmt.Errorf("failed to find offset for %q: %w", c.ID, err)
 		}
 		if !off.Valid {
-			return nil, fmt.Errorf("failed to find valid offset for %q", c.Val)
+			return nil, fmt.Errorf("failed to find valid offset for %q", c.ID)
 		}
 	}
 
 	if c.logger != nil {
-		c.logger.Debug("Offset found", "key", c.Key, "id", c.Val, "offset", off.Offset)
+		c.logger.Debug("Offset found", "key", c.Key, "id", c.ID, "offset", off.Offset)
 	}
 	return inject.WithKeyValue(c.Key, off.Offset), nil
-=======
-		return nil, fmt.Errorf("unknown module version: %s", c.ID.ModPath)
-	}
-	return inject.WithOffset(c.Key, c.ID, ver), nil
->>>>>>> dd675974
 }
 
 // StructFieldConstMinVersion is a [Const] for a struct field offset. These struct field
@@ -544,11 +534,7 @@
 		return nil, nil
 	}
 
-<<<<<<< HEAD
 	return sf.InjectOption(td)
-=======
-	return inject.WithOffset(sf.Key, sf.ID, ver), nil
->>>>>>> dd675974
 }
 
 // AllocationConst is a [Const] for all the allocation details that need to be
