// Copyright The OpenTelemetry Authors
//
// Licensed under the Apache License, Version 2.0 (the "License");
// you may not use this file except in compliance with the License.
// You may obtain a copy of the License at
//
//     http://www.apache.org/licenses/LICENSE-2.0
//
// Unless required by applicable law or agreed to in writing, software
// distributed under the License is distributed on an "AS IS" BASIS,
// WITHOUT WARRANTIES OR CONDITIONS OF ANY KIND, either express or implied.
// See the License for the specific language governing permissions and
// limitations under the License.

package instrumentation

import (
	"context"
	"errors"
	"fmt"
	"sync"

	"github.com/cilium/ebpf/link"
	"github.com/cilium/ebpf/rlimit"
	"github.com/go-logr/logr"

	dbSql "go.opentelemetry.io/auto/internal/pkg/instrumentation/bpf/database/sql"
	"go.opentelemetry.io/auto/internal/pkg/instrumentation/bpf/github.com/gin-gonic/gin"
	otelTraceGlobal "go.opentelemetry.io/auto/internal/pkg/instrumentation/bpf/go.opentelemetry.io/otel/traceglobal"
	grpcClient "go.opentelemetry.io/auto/internal/pkg/instrumentation/bpf/google.golang.org/grpc/client"
	grpcServer "go.opentelemetry.io/auto/internal/pkg/instrumentation/bpf/google.golang.org/grpc/server"
	httpClient "go.opentelemetry.io/auto/internal/pkg/instrumentation/bpf/net/http/client"
	httpServer "go.opentelemetry.io/auto/internal/pkg/instrumentation/bpf/net/http/server"
	"go.opentelemetry.io/auto/internal/pkg/instrumentation/bpffs"
	"go.opentelemetry.io/auto/internal/pkg/instrumentation/probe"
	"go.opentelemetry.io/auto/internal/pkg/opentelemetry"
	"go.opentelemetry.io/auto/internal/pkg/process"
)

// Manager handles the management of [probe.Probe] instances.
type Manager struct {
	logger         logr.Logger
	probes         map[probe.ID]probe.Probe
	done           chan bool
	incomingEvents chan *probe.Event
	otelController *opentelemetry.Controller
	globalImpl     bool
	wg             sync.WaitGroup
	closingErrors  chan error
}

// NewManager returns a new [Manager].
func NewManager(logger logr.Logger, otelController *opentelemetry.Controller, globalImpl bool) (*Manager, error) {
	logger = logger.WithName("Manager")
	m := &Manager{
		logger:         logger,
		probes:         make(map[probe.ID]probe.Probe),
		done:           make(chan bool, 1),
		incomingEvents: make(chan *probe.Event),
		otelController: otelController,
		globalImpl:     globalImpl,
		closingErrors:  make(chan error, 1),
	}

	err := m.registerProbes()
	if err != nil {
		return nil, err
	}

	return m, nil
}

func (m *Manager) registerProbe(p probe.Probe) error {
	id := p.Manifest().Id
	if _, exists := m.probes[id]; exists {
		return fmt.Errorf("library %s registered twice, aborting", id)
	}

	m.probes[id] = p
	return nil
}

// GetRelevantFuncs returns the instrumented functions for all managed probes.
func (m *Manager) GetRelevantFuncs() map[string]interface{} {
	funcsMap := make(map[string]interface{})
	for _, i := range m.probes {
		for _, s := range i.Manifest().Symbols {
			funcsMap[s.Symbol] = nil
		}
	}

	return funcsMap
}

// FilterUnusedProbes filterers probes whose functions are already instrumented
// out of the Manager.
func (m *Manager) FilterUnusedProbes(target *process.TargetDetails) {
	existingFuncMap := make(map[string]interface{})
	for _, f := range target.Functions {
		existingFuncMap[f.Name] = nil
	}

	for name, inst := range m.probes {
		funcsFound := false
		for _, s := range inst.Manifest().Symbols {
<<<<<<< HEAD
			if len(s.DependsOn) != 0 {
				for _, depends := range s.DependsOn {
					if _, exists := existingFuncMap[depends]; exists {
						funcsFound++
						break
					}
				}
			} else {
				if _, exists := existingFuncMap[s.Symbol]; exists {
					funcsFound++
				}
=======
			if _, exists := existingFuncMap[s]; exists {
				funcsFound = true
				break
>>>>>>> 8d3d3b4e
			}
		}

		if !funcsFound {
			m.logger.Info("no functions found for probe, removing", "name", name)
			delete(m.probes, name)
		}
	}
}

// Run runs the event processing loop for all managed probes.
func (m *Manager) Run(ctx context.Context, target *process.TargetDetails) error {
	if len(m.probes) == 0 {
		err := errors.New("no instrumentation for target process")
		close(m.closingErrors)
		return err
	}

	err := m.load(target)
	if err != nil {
		close(m.closingErrors)
		return err
	}

	m.wg.Add(len(m.probes))
	for _, i := range m.probes {
		go func(p probe.Probe) {
			defer m.wg.Done()
			p.Run(m.incomingEvents)
		}(i)
	}

	for {
		select {
		case <-ctx.Done():
			m.logger.Info("shutting down all probes due to context cancellation")
			err := m.cleanup(target)
			err = errors.Join(err, ctx.Err())
			m.closingErrors <- err
			return nil
		case <-m.done:
			m.logger.Info("shutting down all probes due to signal")
			err := m.cleanup(target)
			m.closingErrors <- err
			return nil
		case e := <-m.incomingEvents:
			m.otelController.Trace(e)
		}
	}
}

func (m *Manager) load(target *process.TargetDetails) error {
	// Allow the current process to lock memory for eBPF resources.
	if err := rlimit.RemoveMemlock(); err != nil {
		return err
	}

	exe, err := link.OpenExecutable(fmt.Sprintf("/proc/%d/exe", target.PID))
	if err != nil {
		return err
	}

	if err := m.mount(target); err != nil {
		return err
	}

	// Load probes
	for name, i := range m.probes {
		m.logger.Info("loading probe", "name", name)
		err := i.Load(exe, target)
		if err != nil {
			m.logger.Error(err, "error while loading probes, cleaning up", "name", name)
			return errors.Join(err, m.cleanup(target))
		}
	}

	m.logger.Info("loaded probes to memory", "total_probes", len(m.probes))
	return nil
}

func (m *Manager) mount(target *process.TargetDetails) error {
	if target.AllocationDetails != nil {
		m.logger.Info("Mounting bpffs", "allocations_details", target.AllocationDetails)
	} else {
		m.logger.Info("Mounting bpffs")
	}
	return bpffs.Mount(target)
}

func (m *Manager) cleanup(target *process.TargetDetails) error {
	var err error
	close(m.incomingEvents)
	for _, i := range m.probes {
		err = errors.Join(err, i.Close())
	}

	m.logger.Info("Cleaning bpffs")
	return errors.Join(err, bpffs.Cleanup(target))
}

// Close closes m.
func (m *Manager) Close() error {
	m.done <- true
	err := <-m.closingErrors
	m.wg.Wait()
	return err
}

func (m *Manager) registerProbes() error {
	insts := []probe.Probe{
		grpcClient.New(m.logger),
		grpcServer.New(m.logger),
		httpServer.New(m.logger),
		httpClient.New(m.logger),
		gin.New(m.logger),
		dbSql.New(m.logger),
	}

	if m.globalImpl {
		insts = append(insts, otelTraceGlobal.New(m.logger))
	}

	for _, i := range insts {
		err := m.registerProbe(i)
		if err != nil {
			return err
		}
	}

	return nil
}<|MERGE_RESOLUTION|>--- conflicted
+++ resolved
@@ -103,7 +103,6 @@
 	for name, inst := range m.probes {
 		funcsFound := false
 		for _, s := range inst.Manifest().Symbols {
-<<<<<<< HEAD
 			if len(s.DependsOn) != 0 {
 				for _, depends := range s.DependsOn {
 					if _, exists := existingFuncMap[depends]; exists {
@@ -114,12 +113,8 @@
 			} else {
 				if _, exists := existingFuncMap[s.Symbol]; exists {
 					funcsFound++
+					break
 				}
-=======
-			if _, exists := existingFuncMap[s]; exists {
-				funcsFound = true
-				break
->>>>>>> 8d3d3b4e
 			}
 		}
 
