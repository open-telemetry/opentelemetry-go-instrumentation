--- conflicted
+++ resolved
@@ -66,23 +66,12 @@
 // NewManager returns a new [Manager].
 func NewManager(logger *slog.Logger, otelController *opentelemetry.Controller, globalImpl bool, cp ConfigProvider, version string) (*Manager, error) {
 	m := &Manager{
-<<<<<<< HEAD
-		logger:         logger,
-		version:        version,
-		probes:         make(map[probe.ID]probe.Probe),
-		otelController: otelController,
-		globalImpl:     globalImpl,
-		cp:             cp,
-		telemetryCh:    make(chan ptrace.ScopeSpans),
-=======
 		logger:          logger,
 		version:         version,
 		probes:          make(map[probe.ID]probe.Probe),
 		otelController:  otelController,
 		globalImpl:      globalImpl,
-		loadedIndicator: loadIndicator,
 		cp:              cp,
->>>>>>> 1353a1a5
 	}
 
 	err := m.registerProbes()
@@ -306,21 +295,7 @@
 		defer close(done)
 		<-ctx.Done()
 
-<<<<<<< HEAD
 		err := m.Stop()
-=======
-		m.probeMu.Lock()
-
-		m.logger.Debug("Shutting down all probes")
-		err := m.cleanup(target)
-
-		// Wait for all probes to stop.
-		m.runningProbesWG.Wait()
-
-		m.state = managerStateStopped
-		m.probeMu.Unlock()
-
->>>>>>> 1353a1a5
 		done <- errors.Join(err, ctx.Err())
 	}()
 
@@ -341,7 +316,6 @@
 
 	// Wait for all probes to stop before closing the chan they send on.
 	m.runningProbesWG.Wait()
-	close(m.telemetryCh)
 
 	m.state = managerStateStopped
 	return err
