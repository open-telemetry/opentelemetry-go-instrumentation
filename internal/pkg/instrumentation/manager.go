--- conflicted
+++ resolved
@@ -57,17 +57,13 @@
 }
 
 // NewManager returns a new [Manager].
-<<<<<<< HEAD
-func NewManager(logger *slog.Logger, h *pipeline.Handler, pid process.ID, cp ConfigProvider, probes ...probe.Probe) (*Manager, error) {
-=======
 func NewManager(
 	logger *slog.Logger,
-	otelController *opentelemetry.Controller,
+	h *pipeline.Handler,
 	pid process.ID,
 	cp ConfigProvider,
 	probes ...probe.Probe,
 ) (*Manager, error) {
->>>>>>> 84e5138d
 	m := &Manager{
 		logger:  logger,
 		probes:  make(map[probe.ID]probe.Probe),
