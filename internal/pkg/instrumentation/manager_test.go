--- conflicted
+++ resolved
@@ -308,13 +308,8 @@
 	return nil
 }
 
-<<<<<<< HEAD
 func (p *noopProbe) Run(func(ptrace.ScopeSpans)) {
-	p.running = true
-=======
-func (p *noopProbe) Run(c chan<- ptrace.ScopeSpans) {
 	p.running.Store(true)
->>>>>>> 1838d096
 }
 
 func (p *noopProbe) Close() error {
