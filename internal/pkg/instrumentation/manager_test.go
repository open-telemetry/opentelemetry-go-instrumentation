//go:build !multi_kernel_test

// Copyright The OpenTelemetry Authors
// SPDX-License-Identifier: Apache-2.0

package instrumentation

import (
	"context"
	"log"
	"os"
	"testing"
	"time"

	"github.com/cilium/ebpf/link"
	"github.com/go-logr/stdr"
	"github.com/hashicorp/go-version"
	"github.com/stretchr/testify/assert"
	"github.com/stretchr/testify/require"

	"go.opentelemetry.io/otel/trace"

	"go.opentelemetry.io/auto/config"
	"go.opentelemetry.io/auto/internal/pkg/instrumentation/probe"
	"go.opentelemetry.io/auto/internal/pkg/opentelemetry"
	"go.opentelemetry.io/auto/internal/pkg/process"
	"go.opentelemetry.io/auto/internal/pkg/process/binary"
)

func TestProbeFiltering(t *testing.T) {
	ver, err := version.NewVersion("1.20.0")
	assert.NoError(t, err)

	t.Run("empty target details", func(t *testing.T) {
		m := fakeManager(t)

		td := process.TargetDetails{
			PID:               1,
			Functions:         []*binary.Func{},
			GoVersion:         ver,
			Libraries:         map[string]*version.Version{},
			AllocationDetails: nil,
		}
		m.FilterUnusedProbes(&td)
		assert.Equal(t, 0, len(m.probes))
	})

	t.Run("only HTTP client target details", func(t *testing.T) {
		m := fakeManager(t)

		httpFuncs := []*binary.Func{
			{Name: "net/http.(*Transport).roundTrip"},
		}

		td := process.TargetDetails{
			PID:               1,
			Functions:         httpFuncs,
			GoVersion:         ver,
			Libraries:         map[string]*version.Version{},
			AllocationDetails: nil,
		}
		m.FilterUnusedProbes(&td)
		assert.Equal(t, 1, len(m.probes)) // one function, single probe
	})

	t.Run("HTTP server and client target details", func(t *testing.T) {
		m := fakeManager(t)

		httpFuncs := []*binary.Func{
			{Name: "net/http.(*Transport).roundTrip"},
			{Name: "net/http.serverHandler.ServeHTTP"},
		}

		td := process.TargetDetails{
			PID:               1,
			Functions:         httpFuncs,
			GoVersion:         ver,
			Libraries:         map[string]*version.Version{},
			AllocationDetails: nil,
		}
		m.FilterUnusedProbes(&td)
		assert.Equal(t, 2, len(m.probes))
	})

	t.Run("HTTP server and client dependent function only target details", func(t *testing.T) {
		m := fakeManager(t)

		httpFuncs := []*binary.Func{
			// writeSubset depends on "net/http.(*Transport).roundTrip", it should be ignored without roundTrip
			{Name: "net/http.Header.writeSubset"},
			{Name: "net/http.serverHandler.ServeHTTP"},
		}

		td := process.TargetDetails{
			PID:               1,
			Functions:         httpFuncs,
			GoVersion:         ver,
			Libraries:         map[string]*version.Version{},
			AllocationDetails: nil,
		}
		m.FilterUnusedProbes(&td)
		assert.Equal(t, 1, len(m.probes))
	})
}

func TestDependencyChecks(t *testing.T) {
	m := fakeManager(t)

	t.Run("Dependent probes match", func(t *testing.T) {
		syms := []probe.FunctionSymbol{
			{
				Symbol:    "A",
				DependsOn: nil,
			},
			{
				Symbol:    "B",
				DependsOn: []string{"A"},
			},
		}

		assert.Nil(t, m.validateProbeDependents(probe.ID{InstrumentedPkg: "test"}, syms))
	})

	t.Run("Second dependent missing", func(t *testing.T) {
		syms := []probe.FunctionSymbol{
			{
				Symbol:    "A",
				DependsOn: nil,
			},
			{
				Symbol:    "B",
				DependsOn: []string{"A", "C"},
			},
		}

		assert.NotNil(t, m.validateProbeDependents(probe.ID{InstrumentedPkg: "test"}, syms))
	})

	t.Run("Second dependent present", func(t *testing.T) {
		syms := []probe.FunctionSymbol{
			{
				Symbol:    "A",
				DependsOn: nil,
			},
			{
				Symbol:    "B",
				DependsOn: []string{"A", "C"},
			},
			{
				Symbol:    "C",
				DependsOn: []string{"A"},
			},
		}

		assert.Nil(t, m.validateProbeDependents(probe.ID{InstrumentedPkg: "test"}, syms))
	})

	t.Run("Dependent wrong", func(t *testing.T) {
		syms := []probe.FunctionSymbol{
			{
				Symbol:    "A",
				DependsOn: nil,
			},
			{
				Symbol:    "B",
				DependsOn: []string{"A1"},
			},
		}

		assert.NotNil(t, m.validateProbeDependents(probe.ID{InstrumentedPkg: "test"}, syms))
	})

	t.Run("Two probes without dependents", func(t *testing.T) {
		syms := []probe.FunctionSymbol{
			{
				Symbol:    "A",
				DependsOn: nil,
			},
			{
				Symbol:    "B",
				DependsOn: []string{},
			},
		}

		assert.Nil(t, m.validateProbeDependents(probe.ID{InstrumentedPkg: "test"}, syms))
	})
}

func fakeManager(t *testing.T) *Manager {
	logger := stdr.New(log.New(os.Stderr, "", log.LstdFlags))
	logger = logger.WithName("Instrumentation")

	m, err := NewManager(logger, nil, true, nil, config.NewNoopProvider(nil))
	assert.NoError(t, err)
	assert.NotNil(t, m)

	return m
}

func mockExeAndBpffs(t *testing.T) {
	origOpenExecutable := openExecutable
	openExecutable = func(string) (*link.Executable, error) { return &link.Executable{}, nil }
	t.Cleanup(func() { openExecutable = origOpenExecutable })

	origRlimitRemoveMemlock := rlimitRemoveMemlock
	rlimitRemoveMemlock = func() error { return nil }
	t.Cleanup(func() { rlimitRemoveMemlock = origRlimitRemoveMemlock })

	origBpffsMount := bpffsMount
	bpffsMount = func(*process.TargetDetails) error { return nil }
	t.Cleanup(func() { bpffsMount = origBpffsMount })

	origBpffsCleanup := bpffsCleanup
	bpffsCleanup = func(*process.TargetDetails) error { return nil }
	t.Cleanup(func() { bpffsCleanup = origBpffsCleanup })
}

type shutdownTracerProvider struct {
	trace.TracerProvider

	called bool
}

func (tp *shutdownTracerProvider) Shutdown(context.Context) error {
	tp.called = true
	return nil
}

func TestRunStopping(t *testing.T) {
	probeStop := make(chan struct{})
	p := newSlowProbe(probeStop)

	logger := stdr.New(log.New(os.Stderr, "", log.LstdFlags))
	logger = logger.WithName("Instrumentation")

	tp := new(shutdownTracerProvider)
	ctrl, err := opentelemetry.NewController(logger, tp, "")
	require.NoError(t, err)

	m := &Manager{
<<<<<<< HEAD
		logger:  logger.WithName("Manager"),
		probes:  map[probe.ID]probe.Probe{{}: p},
		eventCh: make(chan *probe.Event),
		cp:      config.NewNoopProvider(nil),
=======
		otelController: ctrl,
		logger:         logger.WithName("Manager"),
		probes:         map[probe.ID]probe.Probe{{}: p},
		eventCh:        make(chan *probe.Event),
		cp:             config.NewNoopProvider(),
>>>>>>> e9ab5e67
	}

	mockExeAndBpffs(t)

	ctx, stopCtx := context.WithCancel(context.Background())
	errCh := make(chan error, 1)
	go func() { errCh <- m.Run(ctx, &process.TargetDetails{PID: 1000}) }()

	assert.NotPanics(t, func() {
		stopCtx()
		assert.Eventually(t, func() bool {
			select {
			case <-p.closeSignal:
				return true
			default:
				return false
			}
		}, time.Second, 10*time.Millisecond)
		close(probeStop)
	})

	assert.Eventually(t, func() bool {
		select {
		case err = <-errCh:
			return true
		default:
			return false
		}
	}, time.Second, 10*time.Millisecond)
	assert.ErrorIs(t, err, context.Canceled, "Stopping Run error")
	assert.True(t, tp.called, "Controller not stopped")
}

type slowProbe struct {
	probe.Probe

	closeSignal chan struct{}
	stop        chan struct{}
}

func newSlowProbe(stop chan struct{}) slowProbe {
	return slowProbe{
		closeSignal: make(chan struct{}),
		stop:        stop,
	}
}

func (p slowProbe) Load(*link.Executable, *process.TargetDetails, config.Sampler) error {
	return nil
}

func (p slowProbe) Run(c chan<- *probe.Event) {
}

func (p slowProbe) Close() error {
	p.closeSignal <- struct{}{}
	<-p.stop
	return nil
}

type noopProbe struct {
	loaded, running, closed bool
}

var _ probe.Probe = (*noopProbe)(nil)

func (p *noopProbe) Load(*link.Executable, *process.TargetDetails, config.Sampler) error {
	p.loaded = true
	return nil
}

func (p *noopProbe) Run(c chan<- *probe.Event) {
	p.running = true
}

func (p *noopProbe) Close() error {
	p.closed = true
	p.loaded = false
	p.running = false
	return nil
}

func (p *noopProbe) Manifest() probe.Manifest {
	return probe.Manifest{}
}

type dummyProvider struct {
	initial config.InstrumentationConfig
	ch      chan config.InstrumentationConfig
}

func newDummyProvider(initialConfig config.InstrumentationConfig) config.Provider {
	return &dummyProvider{
		ch:      make(chan config.InstrumentationConfig),
		initial: initialConfig,
	}
}

func (p *dummyProvider) InitialConfig(_ context.Context) config.InstrumentationConfig {
	return p.initial
}

func (p *dummyProvider) Watch() <-chan config.InstrumentationConfig {
	return p.ch
}

func (p *dummyProvider) Shutdown(_ context.Context) error {
	close(p.ch)
	return nil
}

func (p *dummyProvider) sendConfig(c config.InstrumentationConfig) {
	p.ch <- c
}

func TestConfigProvider(t *testing.T) {
	logger := stdr.New(log.New(os.Stderr, "", log.LstdFlags))
	logger = logger.WithName("Instrumentation")
	loadedIndicator := make(chan struct{})

	netHTTPClientProbeID := probe.ID{InstrumentedPkg: "net/http", SpanKind: trace.SpanKindClient}
	netHTTPServerProbeID := probe.ID{InstrumentedPkg: "net/http", SpanKind: trace.SpanKindServer}
	somePackageProducerProbeID := probe.ID{InstrumentedPkg: "some/package", SpanKind: trace.SpanKindProducer}

	netHTTPClientLibID := config.InstrumentationLibraryID{InstrumentedPkg: "net/http", SpanKind: trace.SpanKindClient}
	netHTTPLibID := config.InstrumentationLibraryID{InstrumentedPkg: "net/http"}
	falseVal := false

	m := &Manager{
		logger: logger.WithName("Manager"),
		probes: map[probe.ID]probe.Probe{
			netHTTPClientProbeID:       &noopProbe{},
			netHTTPServerProbeID:       &noopProbe{},
			somePackageProducerProbeID: &noopProbe{},
		},
		eventCh: make(chan *probe.Event),
		cp: newDummyProvider(config.InstrumentationConfig{
			InstrumentationLibraryConfigs: map[config.InstrumentationLibraryID]config.InstrumentationLibrary{
				netHTTPClientLibID: {TracesEnabled: &falseVal},
			},
		}),
		loadedIndicator: loadedIndicator,
	}

	mockExeAndBpffs(t)
	runCtx, cancel := context.WithCancel(context.Background())
	go func() { _ = m.Run(runCtx, &process.TargetDetails{PID: 1000}) }()
	assert.Eventually(t, func() bool {
		select {
		case <-loadedIndicator:
			return true
		default:
			return false
		}
	}, time.Second, 10*time.Millisecond)

	probeRunning := func(id probe.ID) bool {
		p := m.probes[id].(*noopProbe)
		return p.loaded && p.running
	}

	probePending := func(id probe.ID) bool {
		p := m.probes[id].(*noopProbe)
		return !p.loaded && !p.running
	}

	probeClosed := func(id probe.ID) bool {
		p := m.probes[id].(*noopProbe)
		return p.closed
	}

	assert.True(t, probePending(netHTTPClientProbeID))
	assert.True(t, probeRunning(netHTTPServerProbeID))
	assert.True(t, probeRunning(somePackageProducerProbeID))

	// Send a new config that enables the net/http client probe by removing the explicit disable
	m.cp.(*dummyProvider).sendConfig(config.InstrumentationConfig{})
	assert.Eventually(t, func() bool {
		return probeRunning(netHTTPClientProbeID)
	}, time.Second, 10*time.Millisecond)
	assert.True(t, probeRunning(netHTTPServerProbeID))
	assert.True(t, probeRunning(somePackageProducerProbeID))

	// Send a new config that disables the net/http client and server probes
	m.cp.(*dummyProvider).sendConfig(config.InstrumentationConfig{
		InstrumentationLibraryConfigs: map[config.InstrumentationLibraryID]config.InstrumentationLibrary{
			netHTTPLibID: {TracesEnabled: &falseVal},
		},
	})
	assert.Eventually(t, func() bool {
		return probeClosed(netHTTPClientProbeID) && !probeRunning(netHTTPClientProbeID) &&
			probeClosed(netHTTPServerProbeID) && !probeRunning(netHTTPServerProbeID)
	}, time.Second, 10*time.Millisecond)
	assert.True(t, probeRunning(somePackageProducerProbeID))

	// Send a new config the disables all probes by default
	m.cp.(*dummyProvider).sendConfig(config.InstrumentationConfig{
		DefaultTracesDisabled: true,
	})
	assert.Eventually(t, func() bool {
		return probeClosed(netHTTPClientProbeID) && !probeRunning(netHTTPClientProbeID) &&
			probeClosed(netHTTPServerProbeID) && !probeRunning(netHTTPServerProbeID) &&
			probeClosed(somePackageProducerProbeID) && !probeRunning(somePackageProducerProbeID)
	}, time.Second, 10*time.Millisecond)

	// Send a new config that enables all probes by default
	m.cp.(*dummyProvider).sendConfig(config.InstrumentationConfig{})
	assert.Eventually(t, func() bool {
		return probeRunning(netHTTPClientProbeID) &&
			probeRunning(netHTTPServerProbeID) &&
			probeRunning(somePackageProducerProbeID)
	}, time.Second, 10*time.Millisecond)

	cancel()
	assert.Eventually(t, func() bool {
		return probeClosed(netHTTPClientProbeID) && !probeRunning(netHTTPClientProbeID) &&
			probeClosed(netHTTPServerProbeID) && !probeRunning(netHTTPServerProbeID) &&
			probeClosed(somePackageProducerProbeID) && !probeRunning(somePackageProducerProbeID)
	}, time.Second, 10*time.Millisecond)

	// Send a config to enable all probes, but the manager is stopped - this should panic
	assert.Panics(t, func() {
		m.cp.(*dummyProvider).sendConfig(config.InstrumentationConfig{})
	})
}<|MERGE_RESOLUTION|>--- conflicted
+++ resolved
@@ -238,18 +238,11 @@
 	require.NoError(t, err)
 
 	m := &Manager{
-<<<<<<< HEAD
-		logger:  logger.WithName("Manager"),
-		probes:  map[probe.ID]probe.Probe{{}: p},
-		eventCh: make(chan *probe.Event),
-		cp:      config.NewNoopProvider(nil),
-=======
 		otelController: ctrl,
 		logger:         logger.WithName("Manager"),
 		probes:         map[probe.ID]probe.Probe{{}: p},
 		eventCh:        make(chan *probe.Event),
-		cp:             config.NewNoopProvider(),
->>>>>>> e9ab5e67
+		cp:             config.NewNoopProvider(nil),
 	}
 
 	mockExeAndBpffs(t)
