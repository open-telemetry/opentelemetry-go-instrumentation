--- conflicted
+++ resolved
@@ -208,13 +208,8 @@
 	return []*probe.SpanEvent{
 		{
 			SpanName:          spanName,
-<<<<<<< HEAD
-			StartTime:         utils.BootRelativeTime(e.StartTime),
-			EndTime:           utils.BootRelativeTime(e.EndTime),
-=======
 			StartTime:         utils.BootOffsetToTime(e.StartTime),
 			EndTime:           utils.BootOffsetToTime(e.EndTime),
->>>>>>> effdec9a
 			Attributes:        convertAttributes(e.Attributes),
 			SpanContext:       &sc,
 			ParentSpanContext: pscPtr,
