// Copyright The OpenTelemetry Authors
//
// Licensed under the Apache License, Version 2.0 (the "License");
// you may not use this file except in compliance with the License.
// You may obtain a copy of the License at
//
//     http://www.apache.org/licenses/LICENSE-2.0
//
// Unless required by applicable law or agreed to in writing, software
// distributed under the License is distributed on an "AS IS" BASIS,
// WITHOUT WARRANTIES OR CONDITIONS OF ANY KIND, either express or implied.
// See the License for the specific language governing permissions and
// limitations under the License.

#include "arguments.h"
#include "go_types.h"
#include "trace/span_context.h"
#include "go_context.h"
#include "uprobe.h"
#include "trace/start_span.h"

char __license[] SEC("license") = "Dual MIT/GPL";

#define MAX_SIZE 50
#define MAX_CONCURRENT 50

struct grpc_request_t
{
    BASE_SPAN_PROPERTIES
    char method[MAX_SIZE];
    char target[MAX_SIZE];
};

struct hpack_header_field
{
    struct go_string name;
    struct go_string value;
    bool sensitive;
};

struct
{
    __uint(type, BPF_MAP_TYPE_HASH);
    __type(key, void *);
    __type(value, struct grpc_request_t);
    __uint(max_entries, MAX_CONCURRENT);
} grpc_events SEC(".maps");

struct
{
    __uint(type, BPF_MAP_TYPE_HASH);
    __type(key, u32);
    __type(value, struct span_context);
    __uint(max_entries, MAX_CONCURRENT);
} streamid_to_span_contexts SEC(".maps");

// Injected in init
volatile const u64 clientconn_target_ptr_pos;
volatile const u64 httpclient_nextid_pos;
volatile const u64 headerFrame_streamid_pos;
volatile const u64 headerFrame_hf_pos;

// This instrumentation attaches uprobe to the following function:
// func (cc *ClientConn) Invoke(ctx context.Context, method string, args, reply interface{}, opts ...CallOption) error
SEC("uprobe/ClientConn_Invoke")
int uprobe_ClientConn_Invoke(struct pt_regs *ctx)
{
    // positions
    u64 clientconn_pos = 1;
    u64 method_ptr_pos = 4;
    u64 method_len_pos = 5;

    struct go_iface go_context = {0};
    get_Go_context(ctx, 2, 0, true, &go_context);

    // Get key
    void *key = get_consistent_key(ctx, go_context.data);
    void *grpcReq_ptr = bpf_map_lookup_elem(&grpc_events, &key);
    if (grpcReq_ptr != NULL)
    {
        bpf_printk("uprobe/ClientConn_Invoke already tracked with the current context");
        return 0;
    }

    struct grpc_request_t grpcReq = {};
    grpcReq.start_time = bpf_ktime_get_ns();

    // Read Method
    void *method_ptr = get_argument(ctx, method_ptr_pos);
    u64 method_len = (u64)get_argument(ctx, method_len_pos);
    u64 method_size = sizeof(grpcReq.method);
    method_size = method_size < method_len ? method_size : method_len;
    bpf_probe_read(&grpcReq.method, method_size, method_ptr);

    // Read ClientConn.Target
    void *clientconn_ptr = get_argument(ctx, clientconn_pos);
    if (!get_go_string_from_user_ptr((void*)(clientconn_ptr + clientconn_target_ptr_pos), grpcReq.target, sizeof(grpcReq.target)))
    {
        bpf_printk("target write failed, aborting ebpf probe");
        return 0;
    }

    start_span_params_t start_span_params = {
        .ctx = ctx,
        .go_context = &go_context,
        .psc = &grpcReq.psc,
        .sc = &grpcReq.sc,
        .get_parent_span_context_fn = NULL,
        .get_parent_span_context_arg = NULL,
    };
    start_span(&start_span_params);

    // Write event
    bpf_map_update_elem(&grpc_events, &key, &grpcReq, 0);
    start_tracking_span(go_context.data, &grpcReq.sc);
    return 0;
}

UPROBE_RETURN(ClientConn_Invoke, struct grpc_request_t, grpc_events, events, 3, 0, true)

// func (l *loopyWriter) headerHandler(h *headerFrame) error
SEC("uprobe/loopyWriter_headerHandler")
int uprobe_LoopyWriter_HeaderHandler(struct pt_regs *ctx)
{
    void *headerFrame_ptr = get_argument(ctx, 2);
    u32 stream_id = 0;
    bpf_probe_read(&stream_id, sizeof(stream_id), (void *)(headerFrame_ptr + (headerFrame_streamid_pos)));
    void *sc_ptr = bpf_map_lookup_elem(&streamid_to_span_contexts, &stream_id);
    if (sc_ptr == NULL)
    {
        return 0;
    }

    struct span_context current_span_context = {};
    bpf_probe_read(&current_span_context, sizeof(current_span_context), sc_ptr);

    char tp_key[11] = "traceparent";
    struct go_string key_str = write_user_go_string(tp_key, sizeof(tp_key));
    if (key_str.len == 0) {
        bpf_printk("key write failed, aborting ebpf probe");
        goto done;
    }

    // Write headers
    char val[SPAN_CONTEXT_STRING_SIZE];
    span_context_to_w3c_string(&current_span_context, val);
    struct go_string val_str = write_user_go_string(val, sizeof(val));
    if (val_str.len == 0) {
        bpf_printk("val write failed, aborting ebpf probe");
        goto done;
    }
    struct hpack_header_field hf = {};
    hf.name = key_str;
    hf.value = val_str;
    append_item_to_slice(&hf, sizeof(hf), (void *)(headerFrame_ptr + (headerFrame_hf_pos)));
done:
    bpf_map_delete_elem(&streamid_to_span_contexts, &stream_id);

    return 0;
}

SEC("uprobe/http2Client_NewStream")
// func (t *http2Client) NewStream(ctx context.Context, callHdr *CallHdr) (*Stream, error)
int uprobe_http2Client_NewStream(struct pt_regs *ctx)
{
    struct go_iface go_context = {0};
    get_Go_context(ctx, 2, 0, true, &go_context);
    void *httpclient_ptr = get_argument(ctx, 1);
    u32 nextid = 0;
    bpf_probe_read(&nextid, sizeof(nextid), (void *)(httpclient_ptr + (httpclient_nextid_pos)));
<<<<<<< HEAD
    struct span_context *current_span_context = get_parent_span_context(&go_context);
=======
    // Get the span context from go context. The mapping is created in the Invoke probe,
    // the context here is derived from the Invoke context.
    struct span_context *current_span_context = get_parent_span_context(context_ptr);
>>>>>>> c6620c7f
    if (current_span_context != NULL) {
        bpf_map_update_elem(&streamid_to_span_contexts, &nextid, current_span_context, 0);
    }

    return 0;
}<|MERGE_RESOLUTION|>--- conflicted
+++ resolved
@@ -168,13 +168,9 @@
     void *httpclient_ptr = get_argument(ctx, 1);
     u32 nextid = 0;
     bpf_probe_read(&nextid, sizeof(nextid), (void *)(httpclient_ptr + (httpclient_nextid_pos)));
-<<<<<<< HEAD
-    struct span_context *current_span_context = get_parent_span_context(&go_context);
-=======
     // Get the span context from go context. The mapping is created in the Invoke probe,
     // the context here is derived from the Invoke context.
-    struct span_context *current_span_context = get_parent_span_context(context_ptr);
->>>>>>> c6620c7f
+    struct span_context *current_span_context = get_parent_span_context(&go_context);
     if (current_span_context != NULL) {
         bpf_map_update_elem(&streamid_to_span_contexts, &nextid, current_span_context, 0);
     }
