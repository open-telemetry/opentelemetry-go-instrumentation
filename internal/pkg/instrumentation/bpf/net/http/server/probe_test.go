--- conflicted
+++ resolved
@@ -69,15 +69,11 @@
 		Attributes: []attribute.KeyValue{
 			semconv.HTTPMethodKey.String("GET"),
 			semconv.HTTPTargetKey.String("/foo/bar"),
-<<<<<<< HEAD
-			semconv.HTTPStatusCodeKey.Int(200),
+			semconv.HTTPResponseStatusCodeKey.Int(200),
 			semconv.NetHostName("localhost:8080"),
 			semconv.NetProtocolName("HTTP/1.1"),
 			semconv.NetPeerName("www.google.com"),
 			semconv.NetPeerPort(8080),
-=======
-			semconv.HTTPResponseStatusCodeKey.Int(200),
->>>>>>> dd90376e
 		},
 	}
 	assert.Equal(t, want, got)
