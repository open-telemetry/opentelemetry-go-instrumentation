--- conflicted
+++ resolved
@@ -179,7 +179,7 @@
 	attributes := []attribute.KeyValue{
 		semconv.HTTPMethodKey.String(method),
 		semconv.HTTPTargetKey.String(path),
-		semconv.HTTPStatusCodeKey.Int(int(e.StatusCode)),
+		semconv.HTTPResponseStatusCodeKey.Int(int(e.StatusCode)),
 		semconv.NetHostName(host),
 		semconv.NetProtocolName(proto),
 	}
@@ -204,14 +204,6 @@
 		EndTime:           int64(e.EndTime),
 		SpanContext:       &sc,
 		ParentSpanContext: pscPtr,
-<<<<<<< HEAD
 		Attributes:        attributes,
-=======
-		Attributes: []attribute.KeyValue{
-			semconv.HTTPMethodKey.String(method),
-			semconv.HTTPTargetKey.String(path),
-			semconv.HTTPResponseStatusCodeKey.Int(int(e.StatusCode)),
-		},
->>>>>>> dd90376e
 	}
 }