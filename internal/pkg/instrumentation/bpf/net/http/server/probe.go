--- conflicted
+++ resolved
@@ -183,12 +183,7 @@
 	Proto       [8]byte
 }
 
-<<<<<<< HEAD
-func convertEvent(e *event) *probe.SpanEvent {
-=======
 func convertEvent(e *event) []*probe.SpanEvent {
-	method := unix.ByteSliceToString(e.Method[:])
->>>>>>> 66b2e03b
 	path := unix.ByteSliceToString(e.Path[:])
 	method := unix.ByteSliceToString(e.Method[:])
 	patternPath := unix.ByteSliceToString(e.PathPattern[:])
@@ -251,32 +246,20 @@
 		}
 	}
 
-<<<<<<< HEAD
 	spanName := method
 	if isPatternPathSupported && isValidPatternPath {
 		spanName = spanName + " " + patternPath
 		attributes = append(attributes, semconv.HTTPRouteKey.String(patternPath))
 	}
 
-	return &probe.SpanEvent{
-		SpanName:          spanName,
-		StartTime:         int64(e.StartTime),
-		EndTime:           int64(e.EndTime),
-		SpanContext:       &sc,
-		ParentSpanContext: pscPtr,
-		Attributes:        attributes,
-=======
 	return []*probe.SpanEvent{
 		{
-			// Do not include the high-cardinality path here (there is no
-			// templatized path manifest to reference).
-			SpanName:          method,
+			SpanName:          spanName,
 			StartTime:         int64(e.StartTime),
 			EndTime:           int64(e.EndTime),
 			SpanContext:       &sc,
 			ParentSpanContext: pscPtr,
 			Attributes:        attributes,
 		},
->>>>>>> 66b2e03b
 	}
 }