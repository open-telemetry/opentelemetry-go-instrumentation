// Copyright The OpenTelemetry Authors
// SPDX-License-Identifier: Apache-2.0

package consumer

import (
	"fmt"
	"log/slog"
	"strconv"

	"go.opentelemetry.io/otel/attribute"
	semconv "go.opentelemetry.io/otel/semconv/v1.26.0"
	"go.opentelemetry.io/otel/trace"
	"golang.org/x/sys/unix"

	"go.opentelemetry.io/auto/internal/pkg/instrumentation/context"
	"go.opentelemetry.io/auto/internal/pkg/instrumentation/probe"
	"go.opentelemetry.io/auto/internal/pkg/instrumentation/utils"
	"go.opentelemetry.io/auto/internal/pkg/structfield"
)

//go:generate go run github.com/cilium/ebpf/cmd/bpf2go -target amd64,arm64 -cc clang -cflags $CFLAGS bpf ./bpf/probe.bpf.c

const (
	// pkg is the package being instrumented.
	pkg = "github.com/segmentio/kafka-go"
)

// New returns a new [probe.Probe].
func New(logger *slog.Logger) probe.Probe {
	id := probe.ID{
		SpanKind:        trace.SpanKindConsumer,
		InstrumentedPkg: pkg,
	}
	return &probe.Base[bpfObjects, event]{
		ID:     id,
		Logger: logger,
		Consts: []probe.Const{
			probe.RegistersABIConst{},
			probe.AllocationConst{},
			probe.StructFieldConst{
				Key: "message_headers_pos",
				Val: structfield.NewID("github.com/segmentio/kafka-go", "github.com/segmentio/kafka-go", "Message", "Headers"),
			},
			probe.StructFieldConst{
				Key: "message_key_pos",
				Val: structfield.NewID("github.com/segmentio/kafka-go", "github.com/segmentio/kafka-go", "Message", "Key"),
			},
			probe.StructFieldConst{
				Key: "message_topic_pos",
				Val: structfield.NewID("github.com/segmentio/kafka-go", "github.com/segmentio/kafka-go", "Message", "Topic"),
			},
			probe.StructFieldConst{
				Key: "message_partition_pos",
				Val: structfield.NewID("github.com/segmentio/kafka-go", "github.com/segmentio/kafka-go", "Message", "Partition"),
			},
			probe.StructFieldConst{
				Key: "message_offset_pos",
				Val: structfield.NewID("github.com/segmentio/kafka-go", "github.com/segmentio/kafka-go", "Message", "Offset"),
			},
			probe.StructFieldConst{
				Key: "reader_config_pos",
				Val: structfield.NewID("github.com/segmentio/kafka-go", "github.com/segmentio/kafka-go", "Reader", "config"),
			},
			probe.StructFieldConst{
				Key: "reader_config_group_id_pos",
				Val: structfield.NewID("github.com/segmentio/kafka-go", "github.com/segmentio/kafka-go", "ReaderConfig", "GroupID"),
			},
		},
		Uprobes: []probe.Uprobe{
			{
				Sym:         "github.com/segmentio/kafka-go.(*Reader).FetchMessage",
				EntryProbe:  "uprobe_FetchMessage",
				ReturnProbe: "uprobe_FetchMessage_Returns",
			},
		},
		SpecFn:    loadBpf,
		ProcessFn: convertEvent,
	}
}

// event represents a kafka message received by the consumer.
type event struct {
	context.BaseSpanProperties
	Topic         [256]byte
	Key           [256]byte
	ConsumerGroup [128]byte
	Offset        int64
	Partition     int64
}

func convertEvent(e *event) []*probe.SpanEvent {
	sc := trace.NewSpanContext(trace.SpanContextConfig{
		TraceID:    e.SpanContext.TraceID,
		SpanID:     e.SpanContext.SpanID,
		TraceFlags: trace.FlagsSampled,
	})

	var pscPtr *trace.SpanContext
	if e.ParentSpanContext.TraceID.IsValid() {
		psc := trace.NewSpanContext(trace.SpanContextConfig{
			TraceID:    e.ParentSpanContext.TraceID,
			SpanID:     e.ParentSpanContext.SpanID,
			TraceFlags: trace.FlagsSampled,
			Remote:     true,
		})
		pscPtr = &psc
	} else {
		pscPtr = nil
	}

	topic := unix.ByteSliceToString(e.Topic[:])

	attributes := []attribute.KeyValue{
		semconv.MessagingSystemKafka,
		semconv.MessagingOperationTypeReceive,
		semconv.MessagingDestinationPartitionID(strconv.Itoa(int(e.Partition))),
		semconv.MessagingDestinationName(topic),
		semconv.MessagingKafkaMessageOffset(int(e.Offset)),
		semconv.MessagingKafkaMessageKey(unix.ByteSliceToString(e.Key[:])),
		semconv.MessagingKafkaConsumerGroup(unix.ByteSliceToString(e.ConsumerGroup[:])),
	}
	return []*probe.SpanEvent{
		{
			SpanName:          kafkaConsumerSpanName(topic),
<<<<<<< HEAD
			StartTime:         utils.BootRelativeTime(e.StartTime),
			EndTime:           utils.BootRelativeTime(e.EndTime),
=======
			StartTime:         utils.BootOffsetToTime(e.StartTime),
			EndTime:           utils.BootOffsetToTime(e.EndTime),
>>>>>>> effdec9a
			SpanContext:       &sc,
			ParentSpanContext: pscPtr,
			Attributes:        attributes,
			TracerSchema:      semconv.SchemaURL,
		},
	}
}

func kafkaConsumerSpanName(topic string) string {
	return fmt.Sprintf("%s receive", topic)
}<|MERGE_RESOLUTION|>--- conflicted
+++ resolved
@@ -123,13 +123,8 @@
 	return []*probe.SpanEvent{
 		{
 			SpanName:          kafkaConsumerSpanName(topic),
-<<<<<<< HEAD
-			StartTime:         utils.BootRelativeTime(e.StartTime),
-			EndTime:           utils.BootRelativeTime(e.EndTime),
-=======
 			StartTime:         utils.BootOffsetToTime(e.StartTime),
 			EndTime:           utils.BootOffsetToTime(e.EndTime),
->>>>>>> effdec9a
 			SpanContext:       &sc,
 			ParentSpanContext: pscPtr,
 			Attributes:        attributes,
