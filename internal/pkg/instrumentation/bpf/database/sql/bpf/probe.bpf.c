--- conflicted
+++ resolved
@@ -75,10 +75,6 @@
     void *key = get_consistent_key(ctx, go_context.data);
 
     bpf_map_update_elem(&sql_events, &key, &sql_request, 0);
-<<<<<<< HEAD
-    start_tracking_span(go_context.data, &sql_request.sc);
-=======
->>>>>>> c6620c7f
     return 0;
 }
 
@@ -122,10 +118,6 @@
     void *key = get_consistent_key(ctx, go_context.data);
 
     bpf_map_update_elem(&sql_events, &key, &sql_request, 0);
-<<<<<<< HEAD
-    start_tracking_span(go_context.data, &sql_request.sc);
-=======
->>>>>>> c6620c7f
     return 0;
 }
 
