--- conflicted
+++ resolved
@@ -80,11 +80,7 @@
 	for _, dep := range a.BuildInfo.Deps {
 		depVersion, err := version.NewVersion(dep.Version)
 		if err != nil {
-<<<<<<< HEAD
-			a.logger.Error(err, "parsing dependency version", "dependency", dep)
-=======
 			a.logger.Error("parsing dependency version", "error", err, "dependency", dep)
->>>>>>> effdec9a
 			continue
 		}
 		result.Libraries[dep.Path] = depVersion
