// Copyright The OpenTelemetry Authors
//
// Licensed under the Apache License, Version 2.0 (the "License");
// you may not use this file except in compliance with the License.
// You may obtain a copy of the License at
//
//     http://www.apache.org/licenses/LICENSE-2.0
//
// Unless required by applicable law or agreed to in writing, software
// distributed under the License is distributed on an "AS IS" BASIS,
// WITHOUT WARRANTIES OR CONDITIONS OF ANY KIND, either express or implied.
// See the License for the specific language governing permissions and
// limitations under the License.

package process

import (
	"debug/elf"
	"errors"
	"fmt"
	"os"

	"github.com/hashicorp/go-version"

	"go.opentelemetry.io/auto/internal/pkg/log"
)

// TargetDetails are the details about a target function.
type TargetDetails struct {
	PID               int
	Functions         []*Func
	GoVersion         *version.Version
	Libraries         map[string]string
	AllocationDetails *AllocationDetails
}

// Func represents a function target.
type Func struct {
	Name          string
	Offset        uint64
	ReturnOffsets []uint64
}

// IsRegistersABI returns if t is supported.
func (t *TargetDetails) IsRegistersABI() bool {
	regAbiMinVersion, _ := version.NewVersion("1.17")
	return t.GoVersion.GreaterThanOrEqual(regAbiMinVersion)
}

// GetFunctionOffset returns the offset for of the function with name.
func (t *TargetDetails) GetFunctionOffset(name string) (uint64, error) {
	for _, f := range t.Functions {
		if f.Name == name {
			return f.Offset, nil
		}
	}

	return 0, fmt.Errorf("could not find offset for function %s", name)
}

// GetFunctionReturns returns the return value of the call for the function
// with name.
func (t *TargetDetails) GetFunctionReturns(name string) ([]uint64, error) {
	for _, f := range t.Functions {
		if f.Name == name {
			return f.ReturnOffsets, nil
		}
	}

	return nil, fmt.Errorf("could not find returns for function %s", name)
}

// Analyze returns the target details for an actively running process.
func (a *Analyzer) Analyze(pid int, relevantFuncs map[string]interface{}) (*TargetDetails, error) {
	result := &TargetDetails{
		PID: pid,
	}

	f, err := os.Open(fmt.Sprintf("/proc/%d/exe", pid))
	if err != nil {
		return nil, err
	}

	defer f.Close()
	elfF, err := elf.NewFile(f)
	if err != nil {
		return nil, err
	}

	goVersion, modules, err := a.getModuleDetails(elfF)
	if err != nil {
		return nil, err
	}
	result.GoVersion = goVersion
	result.Libraries = modules

<<<<<<< HEAD
	addr, err := a.remoteMmap(pid, mapSize)
	if err != nil {
		log.Logger.Error(err, "Failed to mmap")
		return nil, err
	}
	log.Logger.V(0).Info("mmaped remote memory", "start_addr", fmt.Sprintf("%X", addr),
		"end_addr", fmt.Sprintf("%X", addr+mapSize))

	result.AllocationDetails = &AllocationDetails{
		StartAddr: addr,
		EndAddr:   addr + mapSize,
	}

=======
	if err != nil {
		return nil, err
	}
>>>>>>> 9a08e90b
	symbols, err := elfF.Symbols()
	if err != nil {
		return nil, err
	}

	for _, f := range symbols {
		if _, exists := relevantFuncs[f.Name]; exists {
			offset, err := getFuncOffset(elfF, f)
			if err != nil {
				return nil, err
			}

			returns, err := findFuncReturns(elfF, f, offset)
			if err != nil {
				log.Logger.V(1).Info("can't find function offset. Skipping", "function", f.Name)
				continue
			}

			log.Logger.V(0).Info("found relevant function for instrumentation",
				"function", f.Name,
				"start", offset,
				"returns", returns)
			function := &Func{
				Name:          f.Name,
				Offset:        offset,
				ReturnOffsets: returns,
			}

			result.Functions = append(result.Functions, function)
		}
	}
	if len(result.Functions) == 0 {
		return nil, errors.New("could not find function offsets for instrumenter")
	}

	return result, nil
}

func getFuncOffset(f *elf.File, symbol elf.Symbol) (uint64, error) {
	var sections []*elf.Section

	for i := range f.Sections {
		if f.Sections[i].Flags == elf.SHF_ALLOC+elf.SHF_EXECINSTR {
			sections = append(sections, f.Sections[i])
		}
	}

	if len(sections) == 0 {
		return 0, fmt.Errorf("function %q not found in file", symbol)
	}

	var execSection *elf.Section
	for m := range sections {
		sectionStart := sections[m].Addr
		sectionEnd := sectionStart + sections[m].Size
		if symbol.Value >= sectionStart && symbol.Value < sectionEnd {
			execSection = sections[m]
			break
		}
	}

	if execSection == nil {
		return 0, errors.New("could not find symbol in executable sections of binary")
	}

	return uint64(symbol.Value - execSection.Addr + execSection.Offset), nil
}

func findFuncReturns(elfFile *elf.File, sym elf.Symbol, functionOffset uint64) ([]uint64, error) {
	textSection := elfFile.Section(".text")
	if textSection == nil {
		return nil, errors.New("could not find .text section in binary")
	}

	lowPC := sym.Value
	highPC := lowPC + sym.Size
	offset := lowPC - textSection.Addr
	buf := make([]byte, int(highPC-lowPC))

	readBytes, err := textSection.ReadAt(buf, int64(offset))
	if err != nil {
		return nil, fmt.Errorf("could not read text section: %w", err)
	}
	data := buf[:readBytes]
	instructionIndices, err := findRetInstructions(data)
	if err != nil {
		return nil, fmt.Errorf("error while scanning instructions: %w", err)
	}

	// Add the function lowPC to each index to obtain the actual locations
	newLocations := make([]uint64, len(instructionIndices))
	for i, instructionIndex := range instructionIndices {
		newLocations[i] = instructionIndex + functionOffset
	}

	return newLocations, nil
}<|MERGE_RESOLUTION|>--- conflicted
+++ resolved
@@ -94,25 +94,9 @@
 	result.GoVersion = goVersion
 	result.Libraries = modules
 
-<<<<<<< HEAD
-	addr, err := a.remoteMmap(pid, mapSize)
-	if err != nil {
-		log.Logger.Error(err, "Failed to mmap")
-		return nil, err
-	}
-	log.Logger.V(0).Info("mmaped remote memory", "start_addr", fmt.Sprintf("%X", addr),
-		"end_addr", fmt.Sprintf("%X", addr+mapSize))
-
-	result.AllocationDetails = &AllocationDetails{
-		StartAddr: addr,
-		EndAddr:   addr + mapSize,
-	}
-
-=======
 	if err != nil {
 		return nil, err
 	}
->>>>>>> 9a08e90b
 	symbols, err := elfF.Symbols()
 	if err != nil {
 		return nil, err
