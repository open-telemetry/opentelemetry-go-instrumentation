--- conflicted
+++ resolved
@@ -45,16 +45,11 @@
 		return nil, nil, err
 	}
 
-<<<<<<< HEAD
-	log.Logger.V(1).Info("go version detected", "version", goVersion)
+	a.logger.V(1).Info("go version detected", "version", goVersion)
 	modsMap, err := parseModules(modules)
 	if err != nil {
 		return nil, nil, err
 	}
-=======
-	a.logger.V(1).Info("go version detected", "version", goVersion)
-	modsMap := parseModules(modules)
->>>>>>> 58b4c9d7
 	return v, modsMap, nil
 }
 
