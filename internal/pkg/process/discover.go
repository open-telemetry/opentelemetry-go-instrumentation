--- conflicted
+++ resolved
@@ -41,46 +41,19 @@
 	}
 }
 
-<<<<<<< HEAD
 // Close closes the analyzer.
 func (a *Analyzer) Close() {
 	a.done <- true
-=======
-// DiscoverProcessID searches for the target as an actively running process,
-// returning its PID if found.
-func (a *Analyzer) DiscoverProcessID(target *TargetArgs) (int, error) {
-	if target.Pid != 0 {
-		return target.Pid, nil
-	}
-	for {
-		select {
-		case <-a.done:
-			log.Logger.V(0).Info("stopping process id discovery due to kill signal")
-			return 0, errors.ErrInterrupted
-		case <-a.pidTickerChan:
-			pid, err := a.findProcessID(target)
-			if err == nil {
-				log.Logger.V(0).Info("found process", "pid", pid)
-				return pid, nil
-			}
-			if err == errors.ErrProcessNotFound {
-				log.Logger.V(0).Info("process not found yet, trying again soon", "exe_path", target.ExePath)
-			} else {
-				log.Logger.Error(err, "error while searching for process", "exe_path", target.ExePath)
-			}
-		}
-	}
->>>>>>> ca1afcce
 }
 
 // FindAllProcesses returns all go processes by reading `/proc/`.
-func (a *Analyzer) FindAllProcesses(exePath string, serviceName string) (map[int]string, error) {
+func (a *Analyzer) FindAllProcesses(exePath string) (map[int]map[string]string, error) {
 	proc, err := os.Open("/proc")
 	if err != nil {
 		return nil, err
 	}
 
-	pids := make(map[int]string)
+	pids := make(map[int]map[string]string)
 	for {
 		dirs, err := proc.Readdir(15)
 		if err == io.EOF {
@@ -116,7 +89,7 @@
 			}
 
 			if exePath != "" && strings.Contains(exeFullPath, exePath) {
-				pids[pid] = serviceName
+				pids[pid] = map[string]string{}
 				break
 			}
 
@@ -129,9 +102,7 @@
 				continue
 			}
 
-			if v, ok := envs[otelServiceNameEnvVar]; ok {
-				pids[pid] = v
-			}
+			pids[pid] = envs
 		}
 	}
 
