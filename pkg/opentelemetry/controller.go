--- conflicted
+++ resolved
@@ -22,15 +22,10 @@
 	"strings"
 	"time"
 
-<<<<<<< HEAD
 	"golang.org/x/sys/unix"
 	"google.golang.org/grpc"
-	"google.golang.org/grpc/credentials/insecure"
 
-=======
-	"github.com/prometheus/procfs"
 	"go.opentelemetry.io/auto"
->>>>>>> 57413711
 	"go.opentelemetry.io/auto/pkg/instrumentors/events"
 	"go.opentelemetry.io/auto/pkg/log"
 	"go.opentelemetry.io/otel/exporters/otlp/otlptrace"
@@ -45,21 +40,18 @@
 	otelServiceNameEnvVar = "OTEL_SERVICE_NAME"
 )
 
-<<<<<<< HEAD
-// Controller handles OpenTelemetry telemetry generation for events.
-=======
 var (
 	// Controller-local reference to the auto-instrumentation release version.
 	releaseVersion = auto.Version()
-	// Start of this auto-instrumentation's exporter User-Agent header, e.g. ""OTel-Go-Auto-Instrumentation/1.2.3"
+	// Start of this auto-instrumentation's exporter User-Agent header, e.g. ""OTel-Go-Auto-Instrumentation/1.2.3".
 	baseUserAgent = fmt.Sprintf("OTel-Go-Auto-Instrumentation/%s", releaseVersion)
-	// Information about the runtime environment for inclusion in User-Agent, e.g. "go/1.18.2 (linux/amd64)"
+	// Information about the runtime environment for inclusion in User-Agent, e.g. "go/1.18.2 (linux/amd64)".
 	runtimeInfo = fmt.Sprintf("%s (%s/%s)", strings.Replace(runtime.Version(), "go", "go/", 1), runtime.GOOS, runtime.GOARCH)
 	// Combined User-Agent identifying this auto-instrumentation and its runtime environment, see RFC7231 for format considerations.
 	autoinstUserAgent = fmt.Sprintf("%s %s", baseUserAgent, runtimeInfo)
 )
 
->>>>>>> 57413711
+// Controller handles OpenTelemetry telemetry generation for events.
 type Controller struct {
 	tracerProvider trace.TracerProvider
 	tracersMap     map[string]trace.Tracer
@@ -124,24 +116,9 @@
 		return nil, err
 	}
 
-<<<<<<< HEAD
-	log.Logger.V(0).Info("Establishing connection to OpenTelemetry collector ...")
-	timeoutContext, cancel := context.WithTimeout(ctx, time.Second*10)
-	defer cancel()
-	insecureOpt := grpc.WithTransportCredentials(insecure.NewCredentials())
-	conn, err := grpc.DialContext(timeoutContext, endpoint, insecureOpt, grpc.WithBlock())
-	if err != nil {
-		log.Logger.Error(err, "unable to connect to OpenTelemetry collector", "addr", endpoint)
-		return nil, err
-	}
-
-	traceExporter, err := otlptracegrpc.New(ctx,
-		otlptracegrpc.WithGRPCConn(conn),
-=======
 	log.Logger.V(0).Info("Establishing connection to OTLP receiver ...")
 	otlpTraceClient := otlptracegrpc.NewClient(
 		otlptracegrpc.WithDialOption(grpc.WithUserAgent(autoinstUserAgent)),
->>>>>>> 57413711
 	)
 	traceExporter, err := otlptrace.New(ctx, otlpTraceClient)
 	if err != nil {
