--- conflicted
+++ resolved
@@ -28,14 +28,9 @@
 	"golang.org/x/sys/unix"
 	"google.golang.org/grpc"
 
-<<<<<<< HEAD
-	"go.opentelemetry.io/auto/pkg/instrumentors/events"
-	"go.opentelemetry.io/auto/pkg/log"
-=======
 	"go.opentelemetry.io/auto"
 	"go.opentelemetry.io/auto/pkg/instrumentors/events" // nolint:staticcheck  // Atomic deprecation.
 	"go.opentelemetry.io/auto/pkg/log"                  // nolint:staticcheck  // Atomic deprecation.
->>>>>>> e3b789b4
 	"go.opentelemetry.io/otel/exporters/otlp/otlptrace"
 	"go.opentelemetry.io/otel/exporters/otlp/otlptrace/otlptracegrpc"
 	"go.opentelemetry.io/otel/sdk/resource"
@@ -48,8 +43,16 @@
 	otelServiceNameEnvVar = "OTEL_SERVICE_NAME"
 )
 
-// Information about the runtime environment for inclusion in User-Agent, e.g. "go/1.18.2 (linux/amd64)".
-var runtimeInfo = fmt.Sprintf("%s (%s/%s)", strings.Replace(runtime.Version(), "go", "go/", 1), runtime.GOOS, runtime.GOARCH)
+var (
+	// Controller-local reference to the auto-instrumentation release version.
+	releaseVersion = auto.Version()
+	// Start of this auto-instrumentation's exporter User-Agent header, e.g. ""OTel-Go-Auto-Instrumentation/1.2.3".
+	baseUserAgent = fmt.Sprintf("OTel-Go-Auto-Instrumentation/%s", releaseVersion)
+	// Information about the runtime environment for inclusion in User-Agent, e.g. "go/1.18.2 (linux/amd64)".
+	runtimeInfo = fmt.Sprintf("%s (%s/%s)", strings.Replace(runtime.Version(), "go", "go/", 1), runtime.GOOS, runtime.GOARCH)
+	// Combined User-Agent identifying this auto-instrumentation and its runtime environment, see RFC7231 for format considerations.
+	autoinstUserAgent = fmt.Sprintf("%s %s", baseUserAgent, runtimeInfo)
+)
 
 // Controller handles OpenTelemetry telemetry generation for events.
 type Controller struct {
@@ -98,7 +101,7 @@
 }
 
 // NewController returns a new initialized [Controller].
-func NewController(version string) (*Controller, error) {
+func NewController() (*Controller, error) {
 	serviceName, exists := os.LookupEnv(otelServiceNameEnvVar)
 	if !exists {
 		return nil, fmt.Errorf("%s env var must be set", otelServiceNameEnvVar)
@@ -109,7 +112,7 @@
 		resource.WithAttributes(
 			semconv.ServiceNameKey.String(serviceName),
 			semconv.TelemetrySDKLanguageGo,
-			semconv.TelemetryAutoVersionKey.String(version),
+			semconv.TelemetryAutoVersionKey.String(releaseVersion),
 		),
 	)
 	if err != nil {
@@ -117,10 +120,6 @@
 	}
 
 	log.Logger.V(0).Info("Establishing connection to OTLP receiver ...")
-	// Controller-local reference to the auto-instrumentation release version.
-	// Start of this auto-instrumentation's exporter User-Agent header, e.g. ""OTel-Go-Auto-Instrumentation/1.2.3".
-	baseUserAgent := fmt.Sprintf("OTel-Go-Auto-Instrumentation/%s", version)
-	autoinstUserAgent := fmt.Sprintf("%s %s", baseUserAgent, runtimeInfo)
 	otlpTraceClient := otlptracegrpc.NewClient(
 		otlptracegrpc.WithDialOption(grpc.WithUserAgent(autoinstUserAgent)),
 	)
