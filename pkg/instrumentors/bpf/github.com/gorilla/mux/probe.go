--- conflicted
+++ resolved
@@ -72,14 +72,9 @@
 	return []string{"github.com/gorilla/mux.(*Router).ServeHTTP"}
 }
 
-<<<<<<< HEAD
 // Load loads all instrumentation offsets.
-func (g *Instrumentor) Load(ctx *context.InstrumentorContext) error {
-	spec, err := ctx.Injector.Inject(loadBpf, "go", ctx.TargetDetails.GoVersion.Original(), []*inject.InjectStructField{
-=======
 func (g *gorillaMuxInstrumentor) Load(ctx *context.InstrumentorContext) error {
 	spec, err := ctx.Injector.Inject(loadBpf, "go", ctx.TargetDetails.GoVersion.Original(), []*inject.StructField{
->>>>>>> 560b5dab
 		{
 			VarName:    "method_ptr_pos",
 			StructName: "net/http.Request",
