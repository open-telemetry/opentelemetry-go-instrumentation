// Copyright The OpenTelemetry Authors
//
// Licensed under the Apache License, Version 2.0 (the "License");
// you may not use this file except in compliance with the License.
// You may obtain a copy of the License at
//
//     http://www.apache.org/licenses/LICENSE-2.0
//
// Unless required by applicable law or agreed to in writing, software
// distributed under the License is distributed on an "AS IS" BASIS,
// WITHOUT WARRANTIES OR CONDITIONS OF ANY KIND, either express or implied.
// See the License for the specific language governing permissions and
// limitations under the License.

#include "arguments.h"
#include "go_types.h"
#include "span_context.h"
#include "go_context.h"

char __license[] SEC("license") = "Dual MIT/GPL";

#define MAX_SIZE 50
#define MAX_CONCURRENT 50
#define MAX_HEADERS_BUFF_SIZE 500

struct grpc_request_t
{
    u64 start_time;
    u64 end_time;
    char method[MAX_SIZE];
    char target[MAX_SIZE];
    struct span_context sc;
    struct span_context psc;
};

struct hpack_header_field
{
    struct go_string name;
    struct go_string value;
    bool sensitive;
};

struct
{
    __uint(type, BPF_MAP_TYPE_HASH);
    __type(key, void *);
    __type(value, struct grpc_request_t);
    __uint(max_entries, MAX_CONCURRENT);
} grpc_events SEC(".maps");

struct headers_buff
{
    unsigned char buff[MAX_HEADERS_BUFF_SIZE];
};

struct
{
    __uint(type, BPF_MAP_TYPE_PERCPU_ARRAY);
    __type(key, s32);
    __type(value, struct headers_buff);
    __uint(max_entries, 1);
} headers_buff_map SEC(".maps");

struct
{
    __uint(type, BPF_MAP_TYPE_PERF_EVENT_ARRAY);
} events SEC(".maps");

// Injected in init
volatile const u64 clientconn_target_ptr_pos;

// This instrumentation attaches uprobe to the following function:
// func (cc *ClientConn) Invoke(ctx context.Context, method string, args, reply interface{}, opts ...CallOption) error
SEC("uprobe/ClientConn_Invoke")
int uprobe_ClientConn_Invoke(struct pt_regs *ctx)
{
    // positions
    u64 clientconn_pos = 1;
    u64 context_pos = 3;
    u64 method_ptr_pos = 4;
    u64 method_len_pos = 5;

    struct grpc_request_t grpcReq = {};
    grpcReq.start_time = bpf_ktime_get_ns();

    // Read Method
    void *method_ptr = get_argument(ctx, method_ptr_pos);
    u64 method_len = (u64)get_argument(ctx, method_len_pos);
    u64 method_size = sizeof(grpcReq.method);
    method_size = method_size < method_len ? method_size : method_len;
    bpf_probe_read(&grpcReq.method, method_size, method_ptr);

    // Read ClientConn.Target
    void *clientconn_ptr = get_argument(ctx, clientconn_pos);
    void *target_ptr = 0;
    bpf_probe_read(&target_ptr, sizeof(target_ptr), (void *)(clientconn_ptr + (clientconn_target_ptr_pos)));
    u64 target_len = 0;
    bpf_probe_read(&target_len, sizeof(target_len), (void *)(clientconn_ptr + (clientconn_target_ptr_pos + 8)));
    u64 target_size = sizeof(grpcReq.target);
    target_size = target_size < target_len ? target_size : target_len;
    bpf_probe_read(&grpcReq.target, target_size, target_ptr);

    // Get key
    void *context_ptr = get_argument(ctx, context_pos);
    void *key = get_consistent_key(ctx, context_ptr);

    // Write event
    bpf_map_update_elem(&grpc_events, &key, &grpcReq, 0);
    return 0;
}

SEC("uprobe/ClientConn_Invoke")
int uprobe_ClientConn_Invoke_Returns(struct pt_regs *ctx)
{
    u64 context_pos = 3;
    void *context_ptr = get_argument(ctx, context_pos);
    void *key = get_consistent_key(ctx, context_ptr);
    void *grpcReq_ptr = bpf_map_lookup_elem(&grpc_events, &key);
    struct grpc_request_t grpcReq = {};
    bpf_probe_read(&grpcReq, sizeof(grpcReq), grpcReq_ptr);

    grpcReq.end_time = bpf_ktime_get_ns();
    bpf_perf_event_output(ctx, &events, BPF_F_CURRENT_CPU, &grpcReq, sizeof(grpcReq));
    bpf_map_delete_elem(&grpc_events, &key);
    return 0;
}

// func (t *http2Client) createHeaderFields(ctx context.Context, callHdr *CallHdr) ([]hpack.HeaderField, error)
SEC("uprobe/Http2Client_createHeaderFields")
int uprobe_Http2Client_CreateHeaderFields(struct pt_regs *ctx)
{
    // Read slice
    s32 context_pointer_pos = 3;
    struct go_slice slice = {};
    struct go_slice_user_ptr slice_user_ptr = {};
    void *context_ptr = get_argument(ctx, context_pointer_pos);
    void *key = get_consistent_key(ctx, context_ptr);
    if (is_registers_abi)
    {
        slice.array = (void *)GO_PARAM1(ctx);
        slice.len = (s32)GO_PARAM2(ctx);
        slice.cap = (s32)GO_PARAM3(ctx);
        slice_user_ptr.array = (void *)&GO_PARAM1(ctx);
        slice_user_ptr.len = (void *)&GO_PARAM2(ctx);
        slice_user_ptr.cap = (void *)&GO_PARAM3(ctx);
    }
    else
    {
        u64 slice_pointer_pos = 5;
        s32 slice_len_pos = 6;
        s32 slice_cap_pos = 7;
        slice.array = get_argument(ctx, slice_pointer_pos);
<<<<<<< HEAD
        slice.len = (s32)get_argument(ctx, slice_len_pos);
        slice.cap = (s32)get_argument(ctx, slice_cap_pos);
        slice_user_ptr.array = (void *)ctx->rsp + (slice_pointer_pos * 8);
        slice_user_ptr.len = (void *)ctx->rsp + (slice_len_pos * 8);
        slice_user_ptr.cap = (void *)ctx->rsp + (slice_cap_pos * 8);
        key = get_parent_go_context(key, &grpc_events);
    }
    char tp_key[11] = "traceparent";
    struct go_string key_str = write_user_go_string(tp_key, sizeof(tp_key));

    // Get grpc request struct
    void *grpcReq_ptr = bpf_map_lookup_elem(&grpc_events, &key);
=======
        slice.len = (long)get_argument(ctx, slice_len_pos);
        slice.cap = (long)get_argument(ctx, slice_cap_pos);
        slice_user_ptr.array = (void *)(PT_REGS_SP(ctx) + (slice_pointer_pos * 8));
        slice_user_ptr.len = (void *)(PT_REGS_SP(ctx) + (slice_len_pos * 8));
        slice_user_ptr.cap = (void *)(PT_REGS_SP(ctx) + (slice_cap_pos * 8));
    }
    char key[11] = "traceparent";
    struct go_string key_str = write_user_go_string(key, sizeof(key));
    if (key_str.len == 0) {
        bpf_printk("write failed, aborting ebpf probe");
        return 0;
    }

    // Get grpc request struct
    void *context_ptr = 0;
    bpf_probe_read(&context_ptr, sizeof(context_ptr), (void *)(PT_REGS_SP(ctx) + (context_pointer_pos * 8)));
    void *parent_ctx = find_context_in_map(context_ptr, &context_to_grpc_events);
    void *grpcReq_ptr = bpf_map_lookup_elem(&context_to_grpc_events, &parent_ctx);
>>>>>>> 29ac2af7
    struct grpc_request_t grpcReq = {};
    bpf_probe_read(&grpcReq, sizeof(grpcReq), grpcReq_ptr);

    // Get parent if exists
    struct span_context *parent_span_ctx = get_parent_span_context(context_ptr);
    if (parent_span_ctx != NULL)
    {
        bpf_probe_read(&grpcReq.psc, sizeof(grpcReq.psc), parent_span_ctx);
        copy_byte_arrays(grpcReq.psc.TraceID, grpcReq.sc.TraceID, TRACE_ID_SIZE);
        generate_random_bytes(grpcReq.sc.SpanID, SPAN_ID_SIZE);
    }
    else
    {
        grpcReq.sc = generate_span_context();
    }

    // Write headers
    char val[SPAN_CONTEXT_STRING_SIZE];
    span_context_to_w3c_string(&grpcReq.sc, val);
    struct go_string val_str = write_user_go_string(val, sizeof(val));
    struct hpack_header_field hf = {};
    hf.name = key_str;
    hf.value = val_str;
    append_item_to_slice(&slice, &hf, sizeof(hf), &slice_user_ptr, &headers_buff_map);
    bpf_map_update_elem(&grpc_events, &key, &grpcReq, 0);

    return 0;
}<|MERGE_RESOLUTION|>--- conflicted
+++ resolved
@@ -150,39 +150,22 @@
         s32 slice_len_pos = 6;
         s32 slice_cap_pos = 7;
         slice.array = get_argument(ctx, slice_pointer_pos);
-<<<<<<< HEAD
-        slice.len = (s32)get_argument(ctx, slice_len_pos);
-        slice.cap = (s32)get_argument(ctx, slice_cap_pos);
-        slice_user_ptr.array = (void *)ctx->rsp + (slice_pointer_pos * 8);
-        slice_user_ptr.len = (void *)ctx->rsp + (slice_len_pos * 8);
-        slice_user_ptr.cap = (void *)ctx->rsp + (slice_cap_pos * 8);
-        key = get_parent_go_context(key, &grpc_events);
-    }
-    char tp_key[11] = "traceparent";
-    struct go_string key_str = write_user_go_string(tp_key, sizeof(tp_key));
-
-    // Get grpc request struct
-    void *grpcReq_ptr = bpf_map_lookup_elem(&grpc_events, &key);
-=======
         slice.len = (long)get_argument(ctx, slice_len_pos);
         slice.cap = (long)get_argument(ctx, slice_cap_pos);
         slice_user_ptr.array = (void *)(PT_REGS_SP(ctx) + (slice_pointer_pos * 8));
         slice_user_ptr.len = (void *)(PT_REGS_SP(ctx) + (slice_len_pos * 8));
         slice_user_ptr.cap = (void *)(PT_REGS_SP(ctx) + (slice_cap_pos * 8));
+        key = get_parent_go_context(key, &grpc_events);
     }
-    char key[11] = "traceparent";
-    struct go_string key_str = write_user_go_string(key, sizeof(key));
+    char tp_key[11] = "traceparent";
+    struct go_string key_str = write_user_go_string(tp_key, sizeof(tp_key));
     if (key_str.len == 0) {
         bpf_printk("write failed, aborting ebpf probe");
         return 0;
     }
 
     // Get grpc request struct
-    void *context_ptr = 0;
-    bpf_probe_read(&context_ptr, sizeof(context_ptr), (void *)(PT_REGS_SP(ctx) + (context_pointer_pos * 8)));
-    void *parent_ctx = find_context_in_map(context_ptr, &context_to_grpc_events);
-    void *grpcReq_ptr = bpf_map_lookup_elem(&context_to_grpc_events, &parent_ctx);
->>>>>>> 29ac2af7
+    void *grpcReq_ptr = bpf_map_lookup_elem(&grpc_events, &key);
     struct grpc_request_t grpcReq = {};
     bpf_probe_read(&grpcReq, sizeof(grpcReq), grpcReq_ptr);
 
