// Copyright The OpenTelemetry Authors
//
// Licensed under the Apache License, Version 2.0 (the "License");
// you may not use this file except in compliance with the License.
// You may obtain a copy of the License at
//
//     http://www.apache.org/licenses/LICENSE-2.0
//
// Unless required by applicable law or agreed to in writing, software
// distributed under the License is distributed on an "AS IS" BASIS,
// WITHOUT WARRANTIES OR CONDITIONS OF ANY KIND, either express or implied.
// See the License for the specific language governing permissions and
// limitations under the License.

#include "arguments.h"
#include "go_types.h"
#include "span_context.h"
#include "go_context.h"

char __license[] SEC("license") = "Dual MIT/GPL";

#define MAX_SIZE 100
#define MAX_CONCURRENT 50
#define MAX_HEADERS 20
#define MAX_HEADER_STRING 50
#define W3C_KEY_LENGTH 11
#define W3C_VAL_LENGTH 55

struct grpc_request_t
{
    u64 start_time;
    u64 end_time;
    char method[MAX_SIZE];
    struct span_context sc;
    struct span_context psc;
};

struct
{
    __uint(type, BPF_MAP_TYPE_HASH);
    __type(key, void *);
    __type(value, struct grpc_request_t);
    __uint(max_entries, MAX_CONCURRENT);
} grpc_events SEC(".maps");

struct
{
    __uint(type, BPF_MAP_TYPE_HASH);
    __type(key, u32);
    __type(value, struct grpc_request_t);
    __uint(max_entries, MAX_CONCURRENT);
} streamid_to_grpc_events SEC(".maps");

struct
{
    __uint(type, BPF_MAP_TYPE_PERF_EVENT_ARRAY);
} events SEC(".maps");

struct hpack_header_field
{
    struct go_string name;
    struct go_string value;
    bool sensitive;
};

// Injected in init
volatile const u64 stream_method_ptr_pos;
volatile const u64 frame_fields_pos;
volatile const u64 frame_stream_id_pod;
volatile const u64 stream_id_pos;
volatile const u64 stream_ctx_pos;

// This instrumentation attaches uprobe to the following function:
// func (s *Server) handleStream(t transport.ServerTransport, stream *transport.Stream, trInfo *traceInfo) {
SEC("uprobe/server_handleStream")
int uprobe_server_handleStream(struct pt_regs *ctx)
{
    u64 stream_pos = 4;
    void *stream_ptr = get_argument(ctx, stream_pos);

    // Get parent context if exists
    u32 stream_id = 0;
    bpf_probe_read(&stream_id, sizeof(stream_id), (void *)(stream_ptr + stream_id_pos));
    void *grpcReq_ptr = bpf_map_lookup_elem(&streamid_to_grpc_events, &stream_id);
    struct grpc_request_t grpcReq = {};
    if (grpcReq_ptr != NULL)
    {
        bpf_probe_read(&grpcReq, sizeof(grpcReq), grpcReq_ptr);
        bpf_map_delete_elem(&streamid_to_grpc_events, &stream_id);
        copy_byte_arrays(grpcReq.psc.TraceID, grpcReq.sc.TraceID, TRACE_ID_SIZE);
        generate_random_bytes(grpcReq.sc.SpanID, SPAN_ID_SIZE);
    }
    else
    {
        grpcReq.sc = generate_span_context();
    }

    // Set attributes
    grpcReq.start_time = bpf_ktime_get_ns();
    void *method_ptr = 0;
    bpf_probe_read(&method_ptr, sizeof(method_ptr), (void *)(stream_ptr + stream_method_ptr_pos));
    u64 method_len = 0;
    bpf_probe_read(&method_len, sizeof(method_len), (void *)(stream_ptr + (stream_method_ptr_pos + 8)));
    u64 method_size = sizeof(grpcReq.method);
    method_size = method_size < method_len ? method_size : method_len;
    bpf_probe_read(&grpcReq.method, method_size, method_ptr);

    // Get key
    void *ctx_iface = 0;
    bpf_probe_read(&ctx_iface, sizeof(ctx_iface), (void *)(stream_ptr + stream_ctx_pos));
<<<<<<< HEAD
    void *key = get_consistent_key(ctx, (void *)(stream_ptr + stream_ctx_pos));

    // Write event
    bpf_map_update_elem(&grpc_events, &key, &grpcReq, 0);
    track_running_span(ctx_iface, &grpcReq.sc);
    return 0;
//    void *ctx_instance = 0;
//    bpf_probe_read(&ctx_instance, sizeof(ctx_instance), (void *)(ctx_iface + 8));
//    bpf_map_update_elem(&grpc_events, &ctx_instance, &grpcReq, 0);
//    bpf_map_update_elem(&spans_in_progress, &ctx_instance, &grpcReq.sc, 0);
}

SEC("uprobe/server_handleStream")
int uprobe_server_handleStream_Returns(struct pt_regs *ctx)
{
=======
    void *ctx_instance = 0;
    bpf_probe_read(&ctx_instance, sizeof(ctx_instance), (void *)(ctx_iface + 8));
    bpf_map_update_elem(&context_to_grpc_events, &ctx_instance, &grpcReq, 0);
    bpf_map_update_elem(&spans_in_progress, &ctx_instance, &grpcReq.sc, 0);
    return 0;
}

SEC("uprobe/server_handleStream")
int uprobe_server_handleStream_Returns(struct pt_regs *ctx) {
>>>>>>> 29ac2af7
    u64 stream_pos = 4;
    void *stream_ptr = get_argument(ctx, stream_pos);
    void *key = get_consistent_key(ctx, (void *)(stream_ptr + stream_ctx_pos));

    void *grpcReq_ptr = bpf_map_lookup_elem(&grpc_events, &key);
    struct grpc_request_t grpcReq = {};
    bpf_probe_read(&grpcReq, sizeof(grpcReq), grpcReq_ptr);

    grpcReq.end_time = bpf_ktime_get_ns();
    bpf_perf_event_output(ctx, &events, BPF_F_CURRENT_CPU, &grpcReq, sizeof(grpcReq));
    bpf_map_delete_elem(&grpc_events, &key);
    stop_tracking_span(&grpcReq.sc);
    return 0;
}

// func (d *decodeState) decodeHeader(frame *http2.MetaHeadersFrame) error
SEC("uprobe/decodeState_decodeHeader")
int uprobe_decodeState_decodeHeader(struct pt_regs *ctx)
{
    u64 frame_pos = 2;
    void *frame_ptr = get_argument(ctx, frame_pos);
    struct go_slice header_fields = {};
    bpf_probe_read(&header_fields, sizeof(header_fields), (void *)(frame_ptr + frame_fields_pos));
    char key[W3C_KEY_LENGTH] = "traceparent";
    for (s32 i = 0; i < MAX_HEADERS; i++)
    {
        if (i >= header_fields.len)
        {
            break;
        }
        struct hpack_header_field hf = {};
        long res = bpf_probe_read(&hf, sizeof(hf), (void *)(header_fields.array + (i * sizeof(hf))));
        if (hf.name.len == W3C_KEY_LENGTH && hf.value.len == W3C_VAL_LENGTH)
        {
            char current_key[W3C_KEY_LENGTH];
            bpf_probe_read(current_key, sizeof(current_key), hf.name.str);
            if (bpf_memcmp(key, current_key, sizeof(key)))
            {
                char val[W3C_VAL_LENGTH];
                bpf_probe_read(val, W3C_VAL_LENGTH, hf.value.str);

                // Get stream id
                void *headers_frame = NULL;
                bpf_probe_read(&headers_frame, sizeof(headers_frame), frame_ptr);
                u32 stream_id = 0;
                bpf_probe_read(&stream_id, sizeof(stream_id), (void *)(headers_frame + frame_stream_id_pod));
                struct grpc_request_t grpcReq = {};
                w3c_string_to_span_context(val, &grpcReq.psc);
                bpf_map_update_elem(&streamid_to_grpc_events, &stream_id, &grpcReq, 0);
            }
        }
    }

    return 0;
}<|MERGE_RESOLUTION|>--- conflicted
+++ resolved
@@ -108,33 +108,17 @@
     // Get key
     void *ctx_iface = 0;
     bpf_probe_read(&ctx_iface, sizeof(ctx_iface), (void *)(stream_ptr + stream_ctx_pos));
-<<<<<<< HEAD
     void *key = get_consistent_key(ctx, (void *)(stream_ptr + stream_ctx_pos));
 
     // Write event
     bpf_map_update_elem(&grpc_events, &key, &grpcReq, 0);
     track_running_span(ctx_iface, &grpcReq.sc);
     return 0;
-//    void *ctx_instance = 0;
-//    bpf_probe_read(&ctx_instance, sizeof(ctx_instance), (void *)(ctx_iface + 8));
-//    bpf_map_update_elem(&grpc_events, &ctx_instance, &grpcReq, 0);
-//    bpf_map_update_elem(&spans_in_progress, &ctx_instance, &grpcReq.sc, 0);
 }
 
 SEC("uprobe/server_handleStream")
 int uprobe_server_handleStream_Returns(struct pt_regs *ctx)
 {
-=======
-    void *ctx_instance = 0;
-    bpf_probe_read(&ctx_instance, sizeof(ctx_instance), (void *)(ctx_iface + 8));
-    bpf_map_update_elem(&context_to_grpc_events, &ctx_instance, &grpcReq, 0);
-    bpf_map_update_elem(&spans_in_progress, &ctx_instance, &grpcReq.sc, 0);
-    return 0;
-}
-
-SEC("uprobe/server_handleStream")
-int uprobe_server_handleStream_Returns(struct pt_regs *ctx) {
->>>>>>> 29ac2af7
     u64 stream_pos = 4;
     void *stream_ptr = get_argument(ctx, stream_pos);
     void *key = get_consistent_key(ctx, (void *)(stream_ptr + stream_ctx_pos));
