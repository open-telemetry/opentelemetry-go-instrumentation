--- conflicted
+++ resolved
@@ -199,7 +199,19 @@
     path_size = path_size < path_len ? path_size : path_len;
     bpf_probe_read(&httpReq.path, path_size, path_ptr);
 
-<<<<<<< HEAD
+    // Propagate context
+    struct span_context *parent_ctx = extract_context_from_req_headers(req_ptr + headers_ptr_pos);
+    if (parent_ctx != NULL)
+    {
+        httpReq.psc = *parent_ctx;
+        copy_byte_arrays(httpReq.psc.TraceID, httpReq.sc.TraceID, TRACE_ID_SIZE);
+        generate_random_bytes(httpReq.sc.SpanID, SPAN_ID_SIZE);
+    }
+    else
+    {
+        httpReq.sc = generate_span_context();
+    }
+
     // Get key
     void *req_ctx_ptr = 0;
     bpf_probe_read(&req_ctx_ptr, sizeof(req_ctx_ptr), (void *)(req_ptr + ctx_ptr_pos));
@@ -209,25 +221,6 @@
     httpReq.sc = generate_span_context();
     bpf_map_update_elem(&http_events, &key, &httpReq, 0);
     track_running_span(req_ctx_ptr, &httpReq.sc);
-=======
-    // Get goroutine pointer
-    void *goroutine = get_goroutine_address(ctx, ctx_ptr_pos);
-    struct span_context *parent_ctx = extract_context_from_req_headers(req_ptr + headers_ptr_pos);
-    if (parent_ctx != NULL)
-    {
-        httpReq.psc = *parent_ctx;
-        copy_byte_arrays(httpReq.psc.TraceID, httpReq.sc.TraceID, TRACE_ID_SIZE);
-        generate_random_bytes(httpReq.sc.SpanID, SPAN_ID_SIZE);
-    }
-    else
-    {
-        httpReq.sc = generate_span_context();
-    }
-
-    // Write event
-    bpf_map_update_elem(&context_to_http_events, &goroutine, &httpReq, 0);
-    bpf_map_update_elem(&spans_in_progress, &goroutine, &httpReq.sc, 0);
->>>>>>> a1cff324
     return 0;
 }
 
