// Copyright The OpenTelemetry Authors
//
// Licensed under the Apache License, Version 2.0 (the "License");
// you may not use this file except in compliance with the License.
// You may obtain a copy of the License at
//
//     http://www.apache.org/licenses/LICENSE-2.0
//
// Unless required by applicable law or agreed to in writing, software
// distributed under the License is distributed on an "AS IS" BASIS,
// WITHOUT WARRANTIES OR CONDITIONS OF ANY KIND, either express or implied.
// See the License for the specific language governing permissions and
// limitations under the License.

package server

import (
	"bytes"
	"encoding/binary"
	"errors"
	"os"

	"go.opentelemetry.io/auto/pkg/instrumentors/bpffs"

	"github.com/cilium/ebpf"
	"github.com/cilium/ebpf/link"
	"github.com/cilium/ebpf/perf"
	"golang.org/x/sys/unix"

	"go.opentelemetry.io/auto/pkg/inject"
	"go.opentelemetry.io/auto/pkg/instrumentors/context"
	"go.opentelemetry.io/auto/pkg/instrumentors/events"
	"go.opentelemetry.io/auto/pkg/log"
	"go.opentelemetry.io/otel/attribute"
	semconv "go.opentelemetry.io/otel/semconv/v1.7.0"
	"go.opentelemetry.io/otel/trace"
)

//go:generate go run github.com/cilium/ebpf/cmd/bpf2go -target $TARGET -cc clang -cflags $CFLAGS bpf ./bpf/probe.bpf.c

// Event represents an event in an HTTP server during an HTTP
// request-response.
type Event struct {
	StartTime   uint64
	EndTime     uint64
	Method      [6]byte
	Path        [100]byte
	SpanContext context.EBPFSpanContext
}

// Instrumentor is the net/http instrumentor.
type Instrumentor struct {
	bpfObjects   *bpfObjects
	uprobes      []link.Link
	returnProbs  []link.Link
	eventsReader *perf.Reader
}

// New returns a new [Instrumentor].
func New() *Instrumentor {
	return &Instrumentor{}
}

// LibraryName returns the net/http package name.
func (h *Instrumentor) LibraryName() string {
	return "net/http"
}

<<<<<<< HEAD
func (h *httpServerInstrumentor) FuncNames() []string {
	return []string{"net/http.HandlerFunc.ServeHTTP"}
=======
// FuncNames returns the function names from "net/http" that are instrumented.
func (h *Instrumentor) FuncNames() []string {
	return []string{"net/http.(*ServeMux).ServeHTTP", "net/http.HandlerFunc.ServeHTTP"}
>>>>>>> a76cca52
}

// Load loads all instrumentation offsets.
func (h *Instrumentor) Load(ctx *context.InstrumentorContext) error {
	spec, err := ctx.Injector.Inject(loadBpf, "go", ctx.TargetDetails.GoVersion.Original(), []*inject.StructField{
		{
			VarName:    "method_ptr_pos",
			StructName: "net/http.Request",
			Field:      "Method",
		},
		{
			VarName:    "url_ptr_pos",
			StructName: "net/http.Request",
			Field:      "URL",
		},
		{
			VarName:    "ctx_ptr_pos",
			StructName: "net/http.Request",
			Field:      "ctx",
		},
		{
			VarName:    "path_ptr_pos",
			StructName: "net/url.URL",
			Field:      "Path",
		},
	}, false)

	if err != nil {
		return err
	}

	h.bpfObjects = &bpfObjects{}
	err = spec.LoadAndAssign(h.bpfObjects, &ebpf.CollectionOptions{
		Maps: ebpf.MapOptions{
			PinPath: bpffs.BPFFsPath,
		},
	})
	if err != nil {
		return err
	}

	for _, funcName := range h.FuncNames() {
		h.registerProbes(ctx, funcName)
	}

	rd, err := perf.NewReader(h.bpfObjects.Events, os.Getpagesize())
	if err != nil {
		return err
	}
	h.eventsReader = rd

	return nil
}

func (h *Instrumentor) registerProbes(ctx *context.InstrumentorContext, funcName string) {
	logger := log.Logger.WithName("net/http-instrumentor").WithValues("function", funcName)
	offset, err := ctx.TargetDetails.GetFunctionOffset(funcName)
	if err != nil {
		logger.Error(err, "could not find function start offset. Skipping")
		return
	}
	retOffsets, err := ctx.TargetDetails.GetFunctionReturns(funcName)
	if err != nil {
		logger.Error(err, "could not find function end offsets. Skipping")
		return
	}

	up, err := ctx.Executable.Uprobe("", h.bpfObjects.UprobeServerMuxServeHTTP, &link.UprobeOptions{
		Address: offset,
	})
	if err != nil {
		logger.V(1).Info("could not insert start uprobe. Skipping",
			"error", err.Error())
		return
	}

	h.uprobes = append(h.uprobes, up)

	for _, ret := range retOffsets {
		retProbe, err := ctx.Executable.Uprobe("", h.bpfObjects.UprobeServerMuxServeHTTP_Returns, &link.UprobeOptions{
			Address: ret,
		})
		if err != nil {
			logger.Error(err, "could not insert return uprobe. Skipping")
			return
		}
		h.returnProbs = append(h.returnProbs, retProbe)
	}
}

// Run runs the events processing loop.
func (h *Instrumentor) Run(eventsChan chan<- *events.Event) {
	logger := log.Logger.WithName("net/http-instrumentor")
	var event Event
	for {
		record, err := h.eventsReader.Read()
		if err != nil {
			if errors.Is(err, perf.ErrClosed) {
				return
			}
			logger.Error(err, "error reading from perf reader")
			continue
		}

		if record.LostSamples != 0 {
			logger.V(0).Info("perf event ring buffer full", "dropped", record.LostSamples)
			continue
		}

		if err := binary.Read(bytes.NewBuffer(record.RawSample), binary.LittleEndian, &event); err != nil {
			logger.Error(err, "error parsing perf event")
			continue
		}

		eventsChan <- h.convertEvent(&event)
	}
}

func (h *Instrumentor) convertEvent(e *Event) *events.Event {
	method := unix.ByteSliceToString(e.Method[:])
	path := unix.ByteSliceToString(e.Path[:])

	sc := trace.NewSpanContext(trace.SpanContextConfig{
		TraceID:    e.SpanContext.TraceID,
		SpanID:     e.SpanContext.SpanID,
		TraceFlags: trace.FlagsSampled,
	})

	return &events.Event{
		Library:     h.LibraryName(),
		Name:        path,
		Kind:        trace.SpanKindServer,
		StartTime:   int64(e.StartTime),
		EndTime:     int64(e.EndTime),
		SpanContext: &sc,
		Attributes: []attribute.KeyValue{
			semconv.HTTPMethodKey.String(method),
			semconv.HTTPTargetKey.String(path),
		},
	}
}

// Close stops the Instrumentor.
func (h *Instrumentor) Close() {
	log.Logger.V(0).Info("closing net/http instrumentor")
	if h.eventsReader != nil {
		h.eventsReader.Close()
	}

	for _, r := range h.uprobes {
		r.Close()
	}

	for _, r := range h.returnProbs {
		r.Close()
	}

	if h.bpfObjects != nil {
		h.bpfObjects.Close()
	}
}<|MERGE_RESOLUTION|>--- conflicted
+++ resolved
@@ -66,14 +66,9 @@
 	return "net/http"
 }
 
-<<<<<<< HEAD
-func (h *httpServerInstrumentor) FuncNames() []string {
-	return []string{"net/http.HandlerFunc.ServeHTTP"}
-=======
 // FuncNames returns the function names from "net/http" that are instrumented.
 func (h *Instrumentor) FuncNames() []string {
-	return []string{"net/http.(*ServeMux).ServeHTTP", "net/http.HandlerFunc.ServeHTTP"}
->>>>>>> a76cca52
+	return []string{"net/http.HandlerFunc.ServeHTTP"}
 }
 
 // Load loads all instrumentation offsets.
