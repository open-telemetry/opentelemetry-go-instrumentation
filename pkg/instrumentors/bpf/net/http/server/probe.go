--- conflicted
+++ resolved
@@ -67,12 +67,8 @@
 	return "net/http"
 }
 
-<<<<<<< HEAD
-func (h *httpServerInstrumentor) FuncNames() []string {
-=======
 // FuncNames returns the function names from "net/http" that are instrumented.
 func (h *Instrumentor) FuncNames() []string {
->>>>>>> 429cd399
 	return []string{"net/http.HandlerFunc.ServeHTTP"}
 }
 
