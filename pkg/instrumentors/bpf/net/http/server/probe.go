--- conflicted
+++ resolved
@@ -44,20 +44,12 @@
 // Event represents an event in an HTTP server during an HTTP
 // request-response.
 type Event struct {
-<<<<<<< HEAD
 	StartTime         uint64
 	EndTime           uint64
-	Method            [6]byte
+	Method            [7]byte
 	Path              [100]byte
 	SpanContext       context.EBPFSpanContext
 	ParentSpanContext context.EBPFSpanContext
-=======
-	StartTime   uint64
-	EndTime     uint64
-	Method      [7]byte
-	Path        [100]byte
-	SpanContext context.EBPFSpanContext
->>>>>>> 710ac96d
 }
 
 // Instrumentor is the net/http instrumentor.
@@ -228,24 +220,15 @@
 	}
 
 	return &events.Event{
-<<<<<<< HEAD
-		Library:           h.LibraryName(),
-		Name:              name,
+		Library: h.LibraryName(),
+		// Do not include the high-cardinality path here (there is no
+		// templatized path manifest to reference).
+		Name:              method,
 		Kind:              trace.SpanKindServer,
 		StartTime:         int64(e.StartTime),
 		EndTime:           int64(e.EndTime),
 		SpanContext:       &sc,
 		ParentSpanContext: pscPtr,
-=======
-		Library: h.LibraryName(),
-		// Do not include the high-cardinality path here (there is no
-		// templatized path manifest to reference).
-		Name:        method,
-		Kind:        trace.SpanKindServer,
-		StartTime:   int64(e.StartTime),
-		EndTime:     int64(e.EndTime),
-		SpanContext: &sc,
->>>>>>> 710ac96d
 		Attributes: []attribute.KeyValue{
 			semconv.HTTPMethodKey.String(method),
 			semconv.HTTPTargetKey.String(path),
