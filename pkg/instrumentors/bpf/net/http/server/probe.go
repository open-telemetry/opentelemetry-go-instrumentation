--- conflicted
+++ resolved
@@ -99,15 +99,14 @@
 			Field:      "Path",
 		},
 		{
-<<<<<<< HEAD
 			VarName:    "ctx_ptr_pos",
 			StructName: "net/http.Request",
 			Field:      "ctx",
-=======
+		},
+		{
 			VarName:    "headers_ptr_pos",
 			StructName: "net/http.Request",
 			Field:      "Header",
->>>>>>> a1cff324
 		},
 	}, false)
 
