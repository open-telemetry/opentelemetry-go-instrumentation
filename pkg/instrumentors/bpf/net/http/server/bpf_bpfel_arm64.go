--- conflicted
+++ resolved
@@ -19,12 +19,8 @@
 	Method    [7]int8
 	Path      [100]int8
 	Sc        bpfSpanContext
-<<<<<<< HEAD
 	Psc       bpfSpanContext
-	_         [6]byte
-=======
 	_         [5]byte
->>>>>>> 710ac96d
 }
 
 type bpfSpanContext struct {
