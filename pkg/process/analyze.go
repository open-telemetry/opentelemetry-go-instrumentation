// Copyright The OpenTelemetry Authors
//
// Licensed under the Apache License, Version 2.0 (the "License");
// you may not use this file except in compliance with the License.
// You may obtain a copy of the License at
//
//     http://www.apache.org/licenses/LICENSE-2.0
//
// Unless required by applicable law or agreed to in writing, software
// distributed under the License is distributed on an "AS IS" BASIS,
// WITHOUT WARRANTIES OR CONDITIONS OF ANY KIND, either express or implied.
// See the License for the specific language governing permissions and
// limitations under the License.

package process

import (
	"debug/elf"
	"debug/gosym"
	"fmt"
	"os"
	"strings"

	"github.com/hashicorp/go-version"
	"github.com/open-telemetry/opentelemetry-go-instrumentation/pkg/log"
	"github.com/open-telemetry/opentelemetry-go-instrumentation/pkg/process/ptrace"
	"golang.org/x/arch/x86/x86asm"
)

const (
	mapSize = 15 * 1024 * 1024
)

type TargetDetails struct {
	PID               int
	Functions         []*Func
	GoVersion         *version.Version
	Libraries         map[string]string
	AllocationDetails *AllocationDetails
}

type AllocationDetails struct {
	StartAddr uint64
	EndAddr   uint64
}

type Func struct {
	Name          string
	Offset        uint64
	ReturnOffsets []uint64
}

func (t *TargetDetails) IsRegistersABI() bool {
	regAbiMinVersion, _ := version.NewVersion("1.17")
	return t.GoVersion.GreaterThanOrEqual(regAbiMinVersion)
}

func (t *TargetDetails) GetFunctionOffset(name string) (uint64, error) {
	for _, f := range t.Functions {
		if f.Name == name {
			return f.Offset, nil
		}
	}

	return 0, fmt.Errorf("could not find offset for function %s", name)
}

func (t *TargetDetails) GetFunctionReturns(name string) ([]uint64, error) {
	for _, f := range t.Functions {
		if f.Name == name {
			return f.ReturnOffsets, nil
		}
	}

	return nil, fmt.Errorf("could not find returns for function %s", name)
}

<<<<<<< HEAD
func (a *processAnalyzer) remoteMmap(pid int, mapSize uint64) (uint64, error) {
	program, err := ptrace.Trace(pid, log.Logger)
=======
func findKeyvalMmap(pid int) *AllocationDetails {
	fs, err := procfs.NewProc(pid)
>>>>>>> a16502d2
	if err != nil {
		log.Logger.Error(err, "Failed to attach ptrace", "pid", pid)
		return 0, err
	}

	defer func() {
		log.Logger.V(0).Info("Detaching from process", "pid", pid)
		err := program.Detach()
		if err != nil {
			log.Logger.Error(err, "Failed to detach ptrace", "pid", pid)
		}
	}()
	fd := -1
	addr, err := program.Mmap(mapSize, uint64(fd))
	if err != nil {
		log.Logger.Error(err, "Failed to mmap", "pid", pid)
		return 0, err
	}

<<<<<<< HEAD
	return addr, nil
=======
	for _, m := range maps {
		if m.Perms != nil && m.Perms.Read && m.Perms.Write && m.Perms.Execute {
			log.Logger.Info("found addr of keyval map", "addr", m.StartAddr)
			return &AllocationDetails{
				StartAddr: uint64(m.StartAddr),
				EndAddr:   uint64(m.EndAddr),
			}
		}
	}
	log.Logger.V(1).Info("could not allocate remote memory, automatic context propagation will be disabled")
	return nil
>>>>>>> a16502d2
}

func (a *processAnalyzer) Analyze(pid int, relevantFuncs map[string]interface{}) (*TargetDetails, error) {
	result := &TargetDetails{
		PID: pid,
	}

	f, err := os.Open(fmt.Sprintf("/proc/%d/exe", pid))
	if err != nil {
		return nil, err
	}

	defer f.Close()
	elfF, err := elf.NewFile(f)
	if err != nil {
		return nil, err
	}

	goVersion, modules, err := a.getModuleDetails(elfF)
	if err != nil {
		return nil, err
	}
	result.GoVersion = goVersion
	result.Libraries = modules

<<<<<<< HEAD
	addr, err := a.remoteMmap(pid, mapSize)
	if err != nil {
		log.Logger.Error(err, "Failed to mmap")
		return nil, err
	}
	log.Logger.V(0).Info("mmaped remote memory", "start_addr", fmt.Sprintf("%X", addr),
		"end_addr", fmt.Sprintf("%X", addr+mapSize))

	result.AllocationDetails = &AllocationDetails{
		Addr:    addr,
		EndAddr: addr + mapSize,
	}
=======
	result.AllocationDetails = findKeyvalMmap(pid)
>>>>>>> a16502d2

	var pclndat []byte
	if sec := elfF.Section(".gopclntab"); sec != nil {
		pclndat, err = sec.Data()
		if err != nil {
			return nil, err
		}
	}

	sec := elfF.Section(".gosymtab")
	if sec == nil {
		return nil, fmt.Errorf("%s section not found in target binary, make sure this is a Go application", ".gosymtab")
	}
	symTabRaw, err := sec.Data()
	pcln := gosym.NewLineTable(pclndat, elfF.Section(".text").Addr)
	symTab, err := gosym.NewTable(symTabRaw, pcln)
	if err != nil {
		return nil, err
	}

	for _, f := range symTab.Funcs {
		fName := f.Name
		// fetch short path of function for vendor scene
		if paths := strings.Split(fName, "/vendor/"); len(paths) > 1 {
			fName = paths[1]
		}

		if _, exists := relevantFuncs[fName]; exists {
			start, returns, err := a.findFuncOffset(&f, elfF)
			if err != nil {
				log.Logger.V(1).Info("can't find function offset. Skipping", "function", f.Name)
				continue
			}

			log.Logger.V(0).Info("found relevant function for instrumentation",
				"function", f.Name,
				"start", start,
				"returns", returns)
			function := &Func{
				Name:          fName,
				Offset:        start,
				ReturnOffsets: returns,
			}

			result.Functions = append(result.Functions, function)
		}
	}
	if len(result.Functions) == 0 {
		return nil, errors.New("could not find function offsets for instrumenter")
	}

	return result, nil
}

func (a *processAnalyzer) findFuncOffset(f *gosym.Func, elfF *elf.File) (uint64, []uint64, error) {
	off := f.Value
	for _, prog := range elfF.Progs {
		if prog.Type != elf.PT_LOAD || (prog.Flags&elf.PF_X) == 0 {
			continue
		}

		// For more info on this calculation: stackoverflow.com/a/40249502
		if prog.Vaddr <= f.Value && f.Value < (prog.Vaddr+prog.Memsz) {
			off = f.Value - prog.Vaddr + prog.Off

			funcLen := f.End - f.Entry
			data := make([]byte, funcLen)
			_, err := prog.ReadAt(data, int64(f.Value-prog.Vaddr))
			if err != nil {
				log.Logger.Error(err, "error while finding function return")
				return 0, nil, err
			}

			var returns []uint64
			for i := 0; i < int(funcLen); {
				inst, err := x86asm.Decode(data[i:], 64)
				if err != nil {
					log.Logger.Error(err, "error while finding function return")
					return 0, nil, err
				}

				if inst.Op == x86asm.RET {
					returns = append(returns, off+uint64(i))
				}

				i += inst.Len
			}

			return off, returns, nil
		}

	}

	return 0, nil, fmt.Errorf("prog not found")
}<|MERGE_RESOLUTION|>--- conflicted
+++ resolved
@@ -17,6 +17,7 @@
 import (
 	"debug/elf"
 	"debug/gosym"
+	"errors"
 	"fmt"
 	"os"
 	"strings"
@@ -40,8 +41,8 @@
 }
 
 type AllocationDetails struct {
-	StartAddr uint64
-	EndAddr   uint64
+	Addr    uint64
+	EndAddr uint64
 }
 
 type Func struct {
@@ -75,13 +76,8 @@
 	return nil, fmt.Errorf("could not find returns for function %s", name)
 }
 
-<<<<<<< HEAD
 func (a *processAnalyzer) remoteMmap(pid int, mapSize uint64) (uint64, error) {
 	program, err := ptrace.Trace(pid, log.Logger)
-=======
-func findKeyvalMmap(pid int) *AllocationDetails {
-	fs, err := procfs.NewProc(pid)
->>>>>>> a16502d2
 	if err != nil {
 		log.Logger.Error(err, "Failed to attach ptrace", "pid", pid)
 		return 0, err
@@ -101,21 +97,7 @@
 		return 0, err
 	}
 
-<<<<<<< HEAD
 	return addr, nil
-=======
-	for _, m := range maps {
-		if m.Perms != nil && m.Perms.Read && m.Perms.Write && m.Perms.Execute {
-			log.Logger.Info("found addr of keyval map", "addr", m.StartAddr)
-			return &AllocationDetails{
-				StartAddr: uint64(m.StartAddr),
-				EndAddr:   uint64(m.EndAddr),
-			}
-		}
-	}
-	log.Logger.V(1).Info("could not allocate remote memory, automatic context propagation will be disabled")
-	return nil
->>>>>>> a16502d2
 }
 
 func (a *processAnalyzer) Analyze(pid int, relevantFuncs map[string]interface{}) (*TargetDetails, error) {
@@ -141,7 +123,6 @@
 	result.GoVersion = goVersion
 	result.Libraries = modules
 
-<<<<<<< HEAD
 	addr, err := a.remoteMmap(pid, mapSize)
 	if err != nil {
 		log.Logger.Error(err, "Failed to mmap")
@@ -154,9 +135,6 @@
 		Addr:    addr,
 		EndAddr: addr + mapSize,
 	}
-=======
-	result.AllocationDetails = findKeyvalMmap(pid)
->>>>>>> a16502d2
 
 	var pclndat []byte
 	if sec := elfF.Section(".gopclntab"); sec != nil {
