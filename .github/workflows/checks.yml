name: Checks

on:
  push:
    branches: [ main ]
  pull_request:
  workflow_dispatch:

env:
  GO_VERSION: "1.20"

jobs:
  check-links:
    runs-on: ubuntu-22.04
    steps:
    - uses: actions/checkout@v3.5.0
      with:
        fetch-depth: 0
    - uses: lycheeverse/lychee-action@v1.8.0
      with:
        args: >-
          -v -n "*.md" "**/*.md"
          --exclude "http://localhost*"
        fail: true
  lint:
    runs-on: ubuntu-latest
    steps:
      - name: Install Go
        uses: actions/setup-go@v4.0.0
        with:
          go-version: ${{ env.DEFAULT_GO_VERSION }}
      - name: Checkout Repo
        uses: actions/checkout@v3.5.0
      - name: Module cache
        uses: actions/cache@v3.3.1
        env:
          cache-name: go-mod-cache
        with:
          path: ~/go/pkg/mod
          key: ${{ runner.os }}-${{ env.cache-name }}-${{ hashFiles('**/go.sum') }}
      - name: Tools cache
        uses: actions/cache@v3.3.1
        env:
          cache-name: go-tools-cache
        with:
          path: ~/.tools
          key: ${{ runner.os }}-${{ env.cache-name }}-${{ hashFiles('./internal/tools/**') }}
      - name: Install build dependencies
        run: |
          sudo apt-get update && sudo apt-get install -y clang llvm libbpf-dev
      - name: Run linters
<<<<<<< HEAD
        run: make license-header-check dependabot-check
=======
        run: make license-header-check go-mod-tidy golangci-lint
      - name: Check clean repository
        run: make check-clean-work-tree
>>>>>>> 298c38b0
  verify-licenses:
    runs-on: ubuntu-22.04
    steps:
      - name: Checkout Repo
        uses: actions/checkout@v3.5.0
      - name: Setup Go
        uses: actions/setup-go@v4.0.0
        with:
          go-version: ${{ env.DEFAULT_GO_VERSION }}
      - name: Install build dependencies
        run: sudo apt-get update && sudo apt-get install -y clang llvm libbpf-dev
      - run: make verify-licenses<|MERGE_RESOLUTION|>--- conflicted
+++ resolved
@@ -49,13 +49,9 @@
         run: |
           sudo apt-get update && sudo apt-get install -y clang llvm libbpf-dev
       - name: Run linters
-<<<<<<< HEAD
-        run: make license-header-check dependabot-check
-=======
-        run: make license-header-check go-mod-tidy golangci-lint
+        run: make license-header-check dependabot-check go-mod-tidy golangci-lint
       - name: Check clean repository
         run: make check-clean-work-tree
->>>>>>> 298c38b0
   verify-licenses:
     runs-on: ubuntu-22.04
     steps:
