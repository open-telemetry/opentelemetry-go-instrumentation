name: Checks

on:
  push:
    branches: [ main ]
  pull_request:
  workflow_dispatch:

env:
  GO_VERSION: "~1.24.0"

jobs:
  check-links:
    runs-on: ubuntu-24.04
    steps:
    - uses: actions/checkout@11bd71901bbe5b1630ceea73d27597364c9af683 # v4
      with:
        fetch-depth: 0
    - uses: lycheeverse/lychee-action@1d97d84f0bc547f7b25f4c2170d87d810dc2fb2c # v2.4.0
      with:
        args: >-
          -v -n "*.md" "**/*.md"
          --exclude "http://localhost*"
        fail: true
  lint:
    strategy:
      matrix:
        os: [ ubuntu-latest, ubuntu-22.04-arm]
    runs-on: ${{ matrix.os }}
    steps:
      - name: Install Go
        uses: actions/setup-go@0aaccfd150d50ccaeb58ebd88d36e91967a5f35b # v5
        with:
          go-version: ${{ env.GO_VERSION }}
          check-latest: true
          cache-dependency-path: "**/go.sum"
      - name: Checkout Repo
        uses: actions/checkout@11bd71901bbe5b1630ceea73d27597364c9af683 # v4
      - name: Module cache
        uses: actions/cache@5a3ec84eff668545956fd18022155c47e93e2684 # v4.2.3
        env:
          cache-name: go-mod-cache
        with:
          path: ~/go/pkg/mod
          key: ${{ runner.os }}-${{ env.cache-name }}-${{ hashFiles('**/go.sum') }}
      - name: Tools cache
        uses: actions/cache@5a3ec84eff668545956fd18022155c47e93e2684 # v4.2.3
        env:
          cache-name: go-tools-cache
        with:
          path: ~/.tools
          key: ${{ runner.os }}-${{ env.cache-name }}-${{ hashFiles('./internal/tools/**') }}
      - name: Install build dependencies
        run: |
          sudo apt-get update && sudo apt-get install -y clang llvm libbpf-dev
      - name: Run linters
        run: make license-header-check go-mod-tidy golangci-lint
      - name: Check clean repository
        run: make check-clean-work-tree
  race-test:
    runs-on: ubuntu-latest
    steps:
      - name: Checkout Repo
        uses: actions/checkout@11bd71901bbe5b1630ceea73d27597364c9af683 # v4
      - name: Setup Go
        uses: actions/setup-go@0aaccfd150d50ccaeb58ebd88d36e91967a5f35b # v5
        with:
          go-version: ${{ env.GO_VERSION }}
          check-latest: true
          cache-dependency-path: "**/go.sum"
      - name: Install build dependencies
        run: sudo apt-get update && sudo apt-get install -y clang llvm
      - name: Run tests
        run: make test-race
  integration-test:
    strategy:
      matrix:
        runner: [ubuntu-latest, ubuntu-22.04-arm]
    runs-on: ${{ matrix.runner }}
    container:
      image: golang:1.24.2-bookworm@sha256:00eccd446e023d3cd9566c25a6e6a02b90db3e1e0bbe26a48fc29cd96e800901
      options: --user root --privileged
    steps:
      - id: go-cache-paths
        run: |
          echo "go-build=$(go env GOCACHE)" >> $GITHUB_OUTPUT
          echo "go-mod=$(go env GOMODCACHE)" >> $GITHUB_OUTPUT
      - name: Checkout Repo
        uses: actions/checkout@11bd71901bbe5b1630ceea73d27597364c9af683 # v4
      - name: Go Build Cache
        uses: actions/cache@5a3ec84eff668545956fd18022155c47e93e2684 # v4
        with:
          path: ${{ steps.go-cache-paths.outputs.go-build }}
          key: ${{ runner.os }}-go-build-${{ hashFiles('**/go.sum') }}
      - name: Go Mod Cache
        uses: actions/cache@5a3ec84eff668545956fd18022155c47e93e2684 # v4
        with:
          path: ${{ steps.go-cache-paths.outputs.go-mod }}
          key: ${{ runner.os }}-go-mod-${{ hashFiles('**/go.sum') }}
      - name: Install dependencies
        run: apt-get update && apt-get install -y sudo clang llvm bats jq
      - name: Initialize
        run: make go-mod-tidy generate
      - name: Run tests
<<<<<<< HEAD
        run: cd internal/test/e2e && sudo env "PATH=$PATH" go test -v -run=TestIntegration
=======
        shell: bash
        run: |
          # Create a temp file to store the JSON output
          tmpfile=$(mktemp)
          
          # Stream test output to stdout and save to file for jq
          go test -v -run='^TestIntegration' . | tee "$tmpfile"
          
          # Fail if any "skip" action occurs under TestIntegration/
          go tool test2json < "$tmpfile" | jq -e '
            select(
              .Action == "skip" and
              .Test == "TestIntegration"
            )' >/dev/null && {
                rm "$tmpfile"
                echo "❌ TestIntegration was skipped!"
                exit 1
            }
          rm "$tmpfile"
          
>>>>>>> 183ed1a7
  compatibility-test:
    strategy:
      matrix:
        go-version: ["stable", "oldstable"]
        os: [ubuntu-latest, ubuntu-22.04-arm]
    runs-on: ${{ matrix.os }}
    steps:
      - name: Checkout Repo
        uses: actions/checkout@11bd71901bbe5b1630ceea73d27597364c9af683 # v4
      - name: Setup Go
        uses: actions/setup-go@0aaccfd150d50ccaeb58ebd88d36e91967a5f35b # v5
        with:
          go-version: ${{ matrix.go-version }}
          check-latest: true
          cache-dependency-path: "**/go.sum"
      - name: Install build dependencies
        run: sudo apt-get update && sudo apt-get install -y clang llvm
      - name: Run tests
        run: make test
      - name: Run eBPF verification tests
        run: sudo --preserve-env=PATH make test-ebpf
      - name: Check repository unmodified
        run: make check-clean-work-tree
  verify-licenses:
    runs-on: ubuntu-24.04
    steps:
      - name: Checkout Repo
        uses: actions/checkout@11bd71901bbe5b1630ceea73d27597364c9af683 # v4
      - name: Setup Go
        uses: actions/setup-go@0aaccfd150d50ccaeb58ebd88d36e91967a5f35b # v5
        with:
          go-version: ${{ env.GO_VERSION }}
          check-latest: true
          cache-dependency-path: "**/go.sum"
      - name: Install build dependencies
        run: sudo apt-get update && sudo apt-get install -y clang llvm libbpf-dev
      - run: make verify-licenses
  docker-build:
    runs-on: ubuntu-latest
    steps:
      - name: Checkout Repo
        uses: actions/checkout@11bd71901bbe5b1630ceea73d27597364c9af683 # v4
      - name: Build auto-instrumentation
        run: make docker-build
  offsets:
    runs-on: ubuntu-latest
    steps:
      - name: Checkout Repo
        uses: actions/checkout@11bd71901bbe5b1630ceea73d27597364c9af683 # v4
      - name: Setup Go
        uses: actions/setup-go@0aaccfd150d50ccaeb58ebd88d36e91967a5f35b # v5
        with:
          go-version: ${{ env.GO_VERSION }}
          check-latest: true
          cache-dependency-path: "**/go.sum"
      - name: Update offsets
        run: make offsets
      - name: Check diff
        run: make check-clean-work-tree<|MERGE_RESOLUTION|>--- conflicted
+++ resolved
@@ -102,16 +102,15 @@
       - name: Initialize
         run: make go-mod-tidy generate
       - name: Run tests
-<<<<<<< HEAD
-        run: cd internal/test/e2e && sudo env "PATH=$PATH" go test -v -run=TestIntegration
-=======
         shell: bash
         run: |
           # Create a temp file to store the JSON output
           tmpfile=$(mktemp)
-          
+
+          cd internal/test/e2e
+
           # Stream test output to stdout and save to file for jq
-          go test -v -run='^TestIntegration' . | tee "$tmpfile"
+          go test -v -run='^TestIntegration' ./... | tee "$tmpfile"
           
           # Fail if any "skip" action occurs under TestIntegration/
           go tool test2json < "$tmpfile" | jq -e '
@@ -125,7 +124,6 @@
             }
           rm "$tmpfile"
           
->>>>>>> 183ed1a7
   compatibility-test:
     strategy:
       matrix:
