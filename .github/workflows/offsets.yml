name: Automatic Offset Generation
on:
  workflow_dispatch:

  schedule:
    - cron: '0 0 * * *'

jobs:
  updateOffsets:
    runs-on: ubuntu-latest
    steps:
      - uses: actions/checkout@v4

      - name: Setup Go
        uses: actions/setup-go@v4
        with:
          go-version: "1.21"
          cache-dependency-path: "**/go.sum"

      - name: Update offsets
<<<<<<< HEAD
        run: |
          make offsets
=======
        run: make offsets
>>>>>>> ccebcd2c

      - name: Create pull request
        uses: peter-evans/create-pull-request@v5
        with:
          commit-message: Update generated offsets
          branch: automated/generated-offsets
          delete-branch: true
          title: '[auto] Update generated offsets'
          body: 'This is an automated PR to update the generated Go field offsets.'<|MERGE_RESOLUTION|>--- conflicted
+++ resolved
@@ -18,12 +18,7 @@
           cache-dependency-path: "**/go.sum"
 
       - name: Update offsets
-<<<<<<< HEAD
-        run: |
-          make offsets
-=======
         run: make offsets
->>>>>>> ccebcd2c
 
       - name: Create pull request
         uses: peter-evans/create-pull-request@v5
