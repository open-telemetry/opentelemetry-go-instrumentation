name: build

on:
  push:
    branches: [ main ]
  pull_request:

env:
  GO_VERSION: "~1.21.1"

jobs:
  generate-and-test:
    runs-on: ubuntu-latest
    steps:
      - name: Checkout Repo
        uses: actions/checkout@v4
      - name: Setup Go
        uses: actions/setup-go@v4
        with:
          go-version: ${{ env.GO_VERSION }}
          check-latest: true
          cache-dependency-path: "**/go.sum"
      - name: Install build dependencies
        run: |
          sudo apt-get update && sudo apt-get install -y clang llvm libbpf-dev
      - name: make generate
        run: |
          make generate
      - name: verify output
        run: |
          make check-clean-work-tree
      - name: Run unit tests
        run: |
          make test
  docker-build:
    runs-on: ubuntu-latest
    steps:
      - name: Checkout Repo
        uses: actions/checkout@v4
      - name: Build auto-instrumentation
        run: |
          make docker-build
  offsets:
    runs-on: ubuntu-latest
    steps:
      - name: Checkout Repo
        uses: actions/checkout@v4
      - name: Setup Go
        uses: actions/setup-go@v4
        with:
          go-version: ${{ env.GO_VERSION }}
          check-latest: true
          cache-dependency-path: "**/go.sum"
      - name: Update offsets
<<<<<<< HEAD
        run: |
          make offsets
=======
        run: make offsets
>>>>>>> ccebcd2c
      - name: Check diff
        run: make check-clean-work-tree<|MERGE_RESOLUTION|>--- conflicted
+++ resolved
@@ -52,11 +52,6 @@
           check-latest: true
           cache-dependency-path: "**/go.sum"
       - name: Update offsets
-<<<<<<< HEAD
-        run: |
-          make offsets
-=======
         run: make offsets
->>>>>>> ccebcd2c
       - name: Check diff
         run: make check-clean-work-tree