name: build

on:
  push:
    branches: [ main ]
  pull_request:

env:
  GO_VERSION: "1.21"

jobs:
  generate-and-test:
    runs-on: ubuntu-latest
    steps:
      - name: Checkout Repo
        uses: actions/checkout@v3
      - name: Setup Go
        uses: actions/setup-go@v4
        with:
<<<<<<< HEAD
          go-version: ${{ env.GO_VERSION }}
          cache-dependency-path: "**/go.sum"
=======
          go-version: "~1.21.1"
          check-latest: true
>>>>>>> e3b789b4
      - name: Install build dependencies
        run: |
          sudo apt-get update && sudo apt-get install -y clang llvm libbpf-dev
      - name: make generate
        run: |
          make generate
      - name: verify output
        run: |
          make check-clean-work-tree
      - name: Run unit tests
        run: |
          make test
  docker-build:
    runs-on: ubuntu-latest
    steps:
      - name: Checkout Repo
        uses: actions/checkout@v3
      - name: Build auto-instrumentation
        run: |
          make docker-build
  offsets:
    runs-on: ubuntu-latest
    steps:
      - name: Checkout Repo
        uses: actions/checkout@v3
      - name: Setup Go
        uses: actions/setup-go@v4
        with:
          go-version: ${{ env.GO_VERSION }}
          cache-dependency-path: "**/go.sum"
      - name: Update offsets
        run: make offsets
      - name: Check diff
        run: make check-clean-work-tree<|MERGE_RESOLUTION|>--- conflicted
+++ resolved
@@ -6,7 +6,7 @@
   pull_request:
 
 env:
-  GO_VERSION: "1.21"
+  GO_VERSION: "~1.21.1"
 
 jobs:
   generate-and-test:
@@ -17,13 +17,9 @@
       - name: Setup Go
         uses: actions/setup-go@v4
         with:
-<<<<<<< HEAD
           go-version: ${{ env.GO_VERSION }}
+          check-latest: true
           cache-dependency-path: "**/go.sum"
-=======
-          go-version: "~1.21.1"
-          check-latest: true
->>>>>>> e3b789b4
       - name: Install build dependencies
         run: |
           sudo apt-get update && sudo apt-get install -y clang llvm libbpf-dev
@@ -53,6 +49,7 @@
         uses: actions/setup-go@v4
         with:
           go-version: ${{ env.GO_VERSION }}
+          check-latest: true
           cache-dependency-path: "**/go.sum"
       - name: Update offsets
         run: make offsets
