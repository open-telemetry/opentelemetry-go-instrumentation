--- conflicted
+++ resolved
@@ -56,18 +56,6 @@
       interval: weekly
       day: sunday
   - package-ecosystem: docker
-<<<<<<< HEAD
-    directory: /internal/test/e2e/gorillamux
-    labels:
-      - dependencies
-      - docker
-      - Skip Changelog
-    schedule:
-      interval: weekly
-      day: sunday
-  - package-ecosystem: docker
-=======
->>>>>>> e11bc168
     directory: /internal/test/e2e/nethttp
     labels:
       - dependencies
@@ -167,18 +155,6 @@
       interval: weekly
       day: sunday
   - package-ecosystem: gomod
-<<<<<<< HEAD
-    directory: /internal/test/e2e/gorillamux
-    labels:
-      - dependencies
-      - go
-      - Skip Changelog
-    schedule:
-      interval: weekly
-      day: sunday
-  - package-ecosystem: gomod
-=======
->>>>>>> e11bc168
     directory: /internal/test/e2e/nethttp
     labels:
       - dependencies
