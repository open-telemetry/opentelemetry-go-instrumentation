# File generated by dbotconf; DO NOT EDIT.
version: 2
updates:
  - package-ecosystem: github-actions
    directory: /
    labels:
      - dependencies
      - actions
      - Skip Changelog
    schedule:
      interval: weekly
      day: sunday
  - package-ecosystem: docker
    directory: /
    labels:
      - dependencies
      - docker
      - Skip Changelog
    schedule:
      interval: weekly
      day: sunday
  - package-ecosystem: docker
    directory: /examples/httpPlusdb
<<<<<<< HEAD
=======
    labels:
      - dependencies
      - docker
      - Skip Changelog
    schedule:
      interval: weekly
      day: sunday
  - package-ecosystem: docker
    directory: /examples/rolldice
    labels:
      - dependencies
      - docker
      - Skip Changelog
    schedule:
      interval: weekly
      day: sunday
  - package-ecosystem: docker
    directory: /internal/test/e2e/databasesql
    labels:
      - dependencies
      - docker
      - Skip Changelog
    schedule:
      interval: weekly
      day: sunday
  - package-ecosystem: docker
    directory: /internal/test/e2e/gin
    labels:
      - dependencies
      - docker
      - Skip Changelog
    schedule:
      interval: weekly
      day: sunday
  - package-ecosystem: docker
    directory: /internal/test/e2e/nethttp
    labels:
      - dependencies
      - docker
      - Skip Changelog
    schedule:
      interval: weekly
      day: sunday
  - package-ecosystem: docker
    directory: /offsets-tracker
>>>>>>> e11bc168
    labels:
      - dependencies
      - docker
      - Skip Changelog
    schedule:
      interval: weekly
      day: sunday
  - package-ecosystem: docker
<<<<<<< HEAD
    directory: /examples/rolldice
=======
    directory: /test/e2e/databasesql
    labels:
      - dependencies
      - docker
      - Skip Changelog
    schedule:
      interval: weekly
      day: sunday
  - package-ecosystem: docker
    directory: /test/e2e/gin
    labels:
      - dependencies
      - docker
      - Skip Changelog
    schedule:
      interval: weekly
      day: sunday
  - package-ecosystem: docker
    directory: /test/e2e/gorillamux
>>>>>>> e11bc168
    labels:
      - dependencies
      - docker
      - Skip Changelog
    schedule:
      interval: weekly
      day: sunday
  - package-ecosystem: docker
    directory: /internal/test/e2e/databasesql
    labels:
      - dependencies
      - docker
      - Skip Changelog
    schedule:
      interval: weekly
      day: sunday
  - package-ecosystem: docker
    directory: /internal/test/e2e/gin
    labels:
      - dependencies
      - docker
      - Skip Changelog
    schedule:
      interval: weekly
      day: sunday
  - package-ecosystem: docker
    directory: /internal/test/e2e/gorillamux
    labels:
      - dependencies
      - docker
      - Skip Changelog
    schedule:
      interval: weekly
      day: sunday
  - package-ecosystem: docker
    directory: /internal/test/e2e/nethttp
    labels:
      - dependencies
      - docker
      - Skip Changelog
    schedule:
      interval: weekly
      day: sunday
  - package-ecosystem: gomod
    directory: /
    labels:
      - dependencies
      - go
      - Skip Changelog
    schedule:
      interval: weekly
      day: sunday
  - package-ecosystem: gomod
    directory: /examples/httpPlusdb
<<<<<<< HEAD
=======
    labels:
      - dependencies
      - go
      - Skip Changelog
    schedule:
      interval: weekly
      day: sunday
  - package-ecosystem: gomod
    directory: /examples/rolldice
    labels:
      - dependencies
      - go
      - Skip Changelog
    schedule:
      interval: weekly
      day: sunday
  - package-ecosystem: gomod
    directory: /internal/test/e2e/databasesql
    labels:
      - dependencies
      - go
      - Skip Changelog
    schedule:
      interval: weekly
      day: sunday
  - package-ecosystem: gomod
    directory: /internal/test/e2e/gin
    labels:
      - dependencies
      - go
      - Skip Changelog
    schedule:
      interval: weekly
      day: sunday
  - package-ecosystem: gomod
    directory: /internal/test/e2e/nethttp
    labels:
      - dependencies
      - go
      - Skip Changelog
    schedule:
      interval: weekly
      day: sunday
  - package-ecosystem: gomod
    directory: /internal/tools
>>>>>>> e11bc168
    labels:
      - dependencies
      - go
      - Skip Changelog
    schedule:
      interval: weekly
      day: sunday
  - package-ecosystem: gomod
    directory: /examples/rolldice
    labels:
      - dependencies
      - go
      - Skip Changelog
    schedule:
      interval: weekly
      day: sunday
  - package-ecosystem: gomod
<<<<<<< HEAD
    directory: /internal/test/e2e/databasesql
=======
    directory: /test/e2e/databasesql
    labels:
      - dependencies
      - go
      - Skip Changelog
    schedule:
      interval: weekly
      day: sunday
  - package-ecosystem: gomod
    directory: /test/e2e/gin
    labels:
      - dependencies
      - go
      - Skip Changelog
    schedule:
      interval: weekly
      day: sunday
  - package-ecosystem: gomod
    directory: /test/e2e/gorillamux
>>>>>>> e11bc168
    labels:
      - dependencies
      - go
      - Skip Changelog
    schedule:
      interval: weekly
      day: sunday
  - package-ecosystem: gomod
    directory: /internal/test/e2e/gin
    labels:
      - dependencies
      - go
      - Skip Changelog
    schedule:
      interval: weekly
      day: sunday
  - package-ecosystem: gomod
    directory: /internal/test/e2e/gorillamux
    labels:
      - dependencies
      - go
      - Skip Changelog
    schedule:
      interval: weekly
      day: sunday
  - package-ecosystem: gomod
    directory: /internal/test/e2e/nethttp
    labels:
      - dependencies
      - go
      - Skip Changelog
    schedule:
      interval: weekly
      day: sunday
  - package-ecosystem: gomod
    directory: /internal/tools
    labels:
      - dependencies
      - go
      - Skip Changelog
    schedule:
      interval: weekly
      day: sunday<|MERGE_RESOLUTION|>--- conflicted
+++ resolved
@@ -21,8 +21,6 @@
       day: sunday
   - package-ecosystem: docker
     directory: /examples/httpPlusdb
-<<<<<<< HEAD
-=======
     labels:
       - dependencies
       - docker
@@ -66,83 +64,6 @@
     schedule:
       interval: weekly
       day: sunday
-  - package-ecosystem: docker
-    directory: /offsets-tracker
->>>>>>> e11bc168
-    labels:
-      - dependencies
-      - docker
-      - Skip Changelog
-    schedule:
-      interval: weekly
-      day: sunday
-  - package-ecosystem: docker
-<<<<<<< HEAD
-    directory: /examples/rolldice
-=======
-    directory: /test/e2e/databasesql
-    labels:
-      - dependencies
-      - docker
-      - Skip Changelog
-    schedule:
-      interval: weekly
-      day: sunday
-  - package-ecosystem: docker
-    directory: /test/e2e/gin
-    labels:
-      - dependencies
-      - docker
-      - Skip Changelog
-    schedule:
-      interval: weekly
-      day: sunday
-  - package-ecosystem: docker
-    directory: /test/e2e/gorillamux
->>>>>>> e11bc168
-    labels:
-      - dependencies
-      - docker
-      - Skip Changelog
-    schedule:
-      interval: weekly
-      day: sunday
-  - package-ecosystem: docker
-    directory: /internal/test/e2e/databasesql
-    labels:
-      - dependencies
-      - docker
-      - Skip Changelog
-    schedule:
-      interval: weekly
-      day: sunday
-  - package-ecosystem: docker
-    directory: /internal/test/e2e/gin
-    labels:
-      - dependencies
-      - docker
-      - Skip Changelog
-    schedule:
-      interval: weekly
-      day: sunday
-  - package-ecosystem: docker
-    directory: /internal/test/e2e/gorillamux
-    labels:
-      - dependencies
-      - docker
-      - Skip Changelog
-    schedule:
-      interval: weekly
-      day: sunday
-  - package-ecosystem: docker
-    directory: /internal/test/e2e/nethttp
-    labels:
-      - dependencies
-      - docker
-      - Skip Changelog
-    schedule:
-      interval: weekly
-      day: sunday
   - package-ecosystem: gomod
     directory: /
     labels:
@@ -154,8 +75,6 @@
       day: sunday
   - package-ecosystem: gomod
     directory: /examples/httpPlusdb
-<<<<<<< HEAD
-=======
     labels:
       - dependencies
       - go
@@ -201,83 +120,6 @@
       day: sunday
   - package-ecosystem: gomod
     directory: /internal/tools
->>>>>>> e11bc168
-    labels:
-      - dependencies
-      - go
-      - Skip Changelog
-    schedule:
-      interval: weekly
-      day: sunday
-  - package-ecosystem: gomod
-    directory: /examples/rolldice
-    labels:
-      - dependencies
-      - go
-      - Skip Changelog
-    schedule:
-      interval: weekly
-      day: sunday
-  - package-ecosystem: gomod
-<<<<<<< HEAD
-    directory: /internal/test/e2e/databasesql
-=======
-    directory: /test/e2e/databasesql
-    labels:
-      - dependencies
-      - go
-      - Skip Changelog
-    schedule:
-      interval: weekly
-      day: sunday
-  - package-ecosystem: gomod
-    directory: /test/e2e/gin
-    labels:
-      - dependencies
-      - go
-      - Skip Changelog
-    schedule:
-      interval: weekly
-      day: sunday
-  - package-ecosystem: gomod
-    directory: /test/e2e/gorillamux
->>>>>>> e11bc168
-    labels:
-      - dependencies
-      - go
-      - Skip Changelog
-    schedule:
-      interval: weekly
-      day: sunday
-  - package-ecosystem: gomod
-    directory: /internal/test/e2e/gin
-    labels:
-      - dependencies
-      - go
-      - Skip Changelog
-    schedule:
-      interval: weekly
-      day: sunday
-  - package-ecosystem: gomod
-    directory: /internal/test/e2e/gorillamux
-    labels:
-      - dependencies
-      - go
-      - Skip Changelog
-    schedule:
-      interval: weekly
-      day: sunday
-  - package-ecosystem: gomod
-    directory: /internal/test/e2e/nethttp
-    labels:
-      - dependencies
-      - go
-      - Skip Changelog
-    schedule:
-      interval: weekly
-      day: sunday
-  - package-ecosystem: gomod
-    directory: /internal/tools
     labels:
       - dependencies
       - go
