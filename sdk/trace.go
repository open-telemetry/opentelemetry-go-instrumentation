--- conflicted
+++ resolved
@@ -20,113 +20,6 @@
 
 	"go.opentelemetry.io/auto/sdk/internal/telemetry"
 )
-
-<<<<<<< HEAD
-type tracer struct {
-	noop.Tracer
-
-	name, schemaURL, version string
-}
-
-var _ trace.Tracer = tracer{}
-
-func (t tracer) Start(ctx context.Context, name string, opts ...trace.SpanStartOption) (context.Context, trace.Span) {
-	var psc trace.SpanContext
-	sampled := true
-	span := new(span)
-
-	// Ask eBPF for sampling decision and span context info.
-	t.start(ctx, span, &psc, &sampled, &span.spanContext)
-
-	span.sampled.Store(sampled)
-
-	ctx = trace.ContextWithSpan(ctx, span)
-
-	if sampled {
-		// Only build traces if sampled.
-		cfg := trace.NewSpanStartConfig(opts...)
-		span.traces, span.span = t.traces(ctx, name, cfg, span.spanContext, psc)
-	}
-
-	return ctx, span
-}
-
-// Expected to be implemented in eBPF.
-//
-//go:noinline
-func (t *tracer) start(
-	ctx context.Context,
-	spanPtr *span,
-	psc *trace.SpanContext,
-	sampled *bool,
-	sc *trace.SpanContext,
-) {
-	start(ctx, spanPtr, psc, sampled, sc)
-}
-
-// start is used for testing.
-var start = func(context.Context, *span, *trace.SpanContext, *bool, *trace.SpanContext) {}
-
-func (t tracer) traces(ctx context.Context, name string, cfg trace.SpanConfig, sc, psc trace.SpanContext) (*telemetry.Traces, *telemetry.Span) {
-	span := &telemetry.Span{
-		TraceID:      telemetry.TraceID(sc.TraceID()),
-		SpanID:       telemetry.SpanID(sc.SpanID()),
-		Flags:        uint32(sc.TraceFlags()),
-		TraceState:   sc.TraceState().String(),
-		ParentSpanID: telemetry.SpanID(psc.SpanID()),
-		Name:         name,
-		Kind:         spanKind(cfg.SpanKind()),
-		Attrs:        convAttrs(cfg.Attributes()),
-		Links:        convLinks(cfg.Links()),
-	}
-
-	if t := cfg.Timestamp(); !t.IsZero() {
-		span.StartTime = cfg.Timestamp()
-	} else {
-		span.StartTime = time.Now()
-	}
-
-	return &telemetry.Traces{
-		ResourceSpans: []*telemetry.ResourceSpans{
-			{
-				ScopeSpans: []*telemetry.ScopeSpans{
-					{
-						Scope: &telemetry.Scope{
-							Name:    t.name,
-							Version: t.version,
-						},
-						Spans:     []*telemetry.Span{span},
-						SchemaURL: t.schemaURL,
-					},
-				},
-			},
-		},
-	}, span
-=======
-// TracerProvider returns an auto-instrumentable [trace.TracerProvider].
-//
-// If an [go.opentelemetry.io/auto.Instrumentation] is configured to instrument
-// the process using the returned TracerProvider, all of the telemetry it
-// produces will be processed and handled by that Instrumentation. By default,
-// if no Instrumentation instruments the TracerProvider it will not generate
-// any trace telemetry.
-func TracerProvider() trace.TracerProvider { return tracerProviderInstance }
-
-var tracerProviderInstance = tracerProvider{}
-
-type tracerProvider struct{ noop.TracerProvider }
-
-var _ trace.TracerProvider = tracerProvider{}
-
-func (p tracerProvider) Tracer(name string, opts ...trace.TracerOption) trace.Tracer {
-	cfg := trace.NewTracerConfig(opts...)
-	return tracer{
-		name:      name,
-		version:   cfg.InstrumentationVersion(),
-		schemaURL: cfg.SchemaURL(),
-	}
->>>>>>> ac2fb05f
-}
 
 func spanKind(kind trace.SpanKind) telemetry.SpanKind {
 	switch kind {
