// Copyright The OpenTelemetry Authors
// SPDX-License-Identifier: Apache-2.0

package sdk

import (
	"context"
	"testing"

	"github.com/stretchr/testify/assert"
	"go.opentelemetry.io/collector/pdata/ptrace"
	"go.opentelemetry.io/otel/attribute"
	"go.opentelemetry.io/otel/codes"
	"go.opentelemetry.io/otel/trace"
)

var attrs = []attribute.KeyValue{
	attribute.Bool("bool", true),
	attribute.Int("int", -1),
	attribute.Int64("int64", 43),
	attribute.Float64("float64", 0.3),
	attribute.String("string", "value"),
	attribute.BoolSlice("bool slice", []bool{true, false, true}),
	attribute.IntSlice("int slice", []int{-1, -30, 328}),
	attribute.Int64Slice("int64 slice", []int64{1030, 0, 0}),
	attribute.Float64Slice("float64 slice", []float64{1e9}),
	attribute.StringSlice("string slice", []string{"one", "two"}),
}

func TestSpanNilUnsampledGuards(t *testing.T) {
	run := func(fn func(s *span)) func(*testing.T) {
		return func(t *testing.T) {
			t.Helper()

			f := func(s *span) func() { return func() { fn(s) } }
			assert.NotPanics(t, f(nil), "nil span")
			assert.NotPanics(t, f(new(span)), "unsampled span")
		}
	}

	t.Run("End", run(func(s *span) { s.End() }))
	t.Run("AddEvent", run(func(s *span) { s.AddEvent("event name") }))
	t.Run("AddLink", run(func(s *span) { s.AddLink(trace.Link{}) }))
	t.Run("IsRecording", run(func(s *span) { _ = s.IsRecording() }))
	t.Run("RecordError", run(func(s *span) { s.RecordError(nil) }))
	t.Run("SpanContext", run(func(s *span) { _ = s.SpanContext() }))
	t.Run("SetStatus", run(func(s *span) { s.SetStatus(codes.Error, "test") }))
	t.Run("SetName", run(func(s *span) { s.SetName("span name") }))
	t.Run("SetAttributes", run(func(s *span) { s.SetAttributes(attrs...) }))
	t.Run("TracerProvider", run(func(s *span) { _ = s.TracerProvider() }))
}

<<<<<<< HEAD
func TestSpanSetStatus(t *testing.T) {
	s := spanBuilder{}.Build()

	want := ptrace.NewStatus()
	assert.Equal(t, want, s.span.Status(), "empty status should not be set")

	msg := "test"
	want.SetMessage(msg)

	for c, p := range map[codes.Code]ptrace.StatusCode{
		codes.Error: ptrace.StatusCodeError,
		codes.Ok:    ptrace.StatusCodeOk,
		codes.Unset: ptrace.StatusCodeUnset,
	} {
		want.SetCode(p)
		s.SetStatus(c, msg)
		assert.Equalf(t, want, s.span.Status(), "code: %s, msg: %s", c, msg)
	}
}

type spanBuilder struct {
	Name        string
	NotSampled  bool
	SpanContext trace.SpanContext
	Options     []trace.SpanStartOption
}

func (b spanBuilder) Build() *span {
	tracer := new(tracer)
	s := &span{sampled: !b.NotSampled, spanContext: b.SpanContext}
	s.traces, s.span = tracer.traces(
		context.Background(),
		b.Name,
		trace.NewSpanStartConfig(b.Options...),
		s.spanContext,
		trace.SpanContext{},
	)

	return s
=======
func TestSpanTracerProvider(t *testing.T) {
	var s span

	got := s.TracerProvider()
	assert.IsType(t, tracerProvider{}, got)
>>>>>>> 246ee863
}<|MERGE_RESOLUTION|>--- conflicted
+++ resolved
@@ -50,7 +50,6 @@
 	t.Run("TracerProvider", run(func(s *span) { _ = s.TracerProvider() }))
 }
 
-<<<<<<< HEAD
 func TestSpanSetStatus(t *testing.T) {
 	s := spanBuilder{}.Build()
 
@@ -69,6 +68,13 @@
 		s.SetStatus(c, msg)
 		assert.Equalf(t, want, s.span.Status(), "code: %s, msg: %s", c, msg)
 	}
+}
+
+func TestSpanTracerProvider(t *testing.T) {
+	var s span
+
+	got := s.TracerProvider()
+	assert.IsType(t, tracerProvider{}, got)
 }
 
 type spanBuilder struct {
@@ -90,11 +96,4 @@
 	)
 
 	return s
-=======
-func TestSpanTracerProvider(t *testing.T) {
-	var s span
-
-	got := s.TracerProvider()
-	assert.IsType(t, tracerProvider{}, got)
->>>>>>> 246ee863
 }