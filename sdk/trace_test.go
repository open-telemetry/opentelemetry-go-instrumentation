// Copyright The OpenTelemetry Authors
// SPDX-License-Identifier: Apache-2.0

package sdk

import (
	"context"
	"testing"

	"github.com/stretchr/testify/assert"
	"go.opentelemetry.io/otel/attribute"
	"go.opentelemetry.io/otel/codes"
	"go.opentelemetry.io/otel/trace"
)

var attrs = []attribute.KeyValue{
	attribute.Bool("bool", true),
	attribute.Int("int", -1),
	attribute.Int64("int64", 43),
	attribute.Float64("float64", 0.3),
	attribute.String("string", "value"),
	attribute.BoolSlice("bool slice", []bool{true, false, true}),
	attribute.IntSlice("int slice", []int{-1, -30, 328}),
	attribute.Int64Slice("int64 slice", []int64{1030, 0, 0}),
	attribute.Float64Slice("float64 slice", []float64{1e9}),
	attribute.StringSlice("string slice", []string{"one", "two"}),
}

func TestSpanNilUnsampledGuards(t *testing.T) {
	run := func(fn func(s *span)) func(*testing.T) {
		return func(t *testing.T) {
			t.Helper()

			f := func(s *span) func() { return func() { fn(s) } }
			assert.NotPanics(t, f(nil), "nil span")
			assert.NotPanics(t, f(new(span)), "unsampled span")
		}
	}

	t.Run("End", run(func(s *span) { s.End() }))
	t.Run("AddEvent", run(func(s *span) { s.AddEvent("event name") }))
	t.Run("AddLink", run(func(s *span) { s.AddLink(trace.Link{}) }))
	t.Run("IsRecording", run(func(s *span) { _ = s.IsRecording() }))
	t.Run("RecordError", run(func(s *span) { s.RecordError(nil) }))
	t.Run("SpanContext", run(func(s *span) { _ = s.SpanContext() }))
	t.Run("SetStatus", run(func(s *span) { s.SetStatus(codes.Error, "test") }))
	t.Run("SetName", run(func(s *span) { s.SetName("span name") }))
	t.Run("SetAttributes", run(func(s *span) { s.SetAttributes(attrs...) }))
	t.Run("TracerProvider", run(func(s *span) { _ = s.TracerProvider() }))
}

<<<<<<< HEAD
func TestSpanSetName(t *testing.T) {
	const name = "span name"
	builder := spanBuilder{}

	s := builder.Build()
	s.SetName(name)
	assert.Equal(t, name, s.span.Name(), "span name not set")

	builder.Name = "alt"
	s = builder.Build()
	s.SetName(name)
	assert.Equal(t, name, s.span.Name(), "SetName did not overwrite")
=======
func TestSpanIsRecording(t *testing.T) {
	builder := spanBuilder{}
	s := builder.Build()
	assert.True(t, s.IsRecording(), "sampled span should be recorded")

	builder.NotSampled = true
	s = builder.Build()
	assert.False(t, s.IsRecording(), "unsampled span should not be recorded")
>>>>>>> 2652b1bc
}

func TestSpanTracerProvider(t *testing.T) {
	var s span

	got := s.TracerProvider()
	assert.IsType(t, tracerProvider{}, got)
}

type spanBuilder struct {
	Name        string
	NotSampled  bool
	SpanContext trace.SpanContext
	Options     []trace.SpanStartOption
}

func (b spanBuilder) Build() *span {
	tracer := new(tracer)
	s := &span{sampled: !b.NotSampled, spanContext: b.SpanContext}
	s.traces, s.span = tracer.traces(
		context.Background(),
		b.Name,
		trace.NewSpanStartConfig(b.Options...),
		s.spanContext,
		trace.SpanContext{},
	)

	return s
}<|MERGE_RESOLUTION|>--- conflicted
+++ resolved
@@ -49,7 +49,16 @@
 	t.Run("TracerProvider", run(func(s *span) { _ = s.TracerProvider() }))
 }
 
-<<<<<<< HEAD
+func TestSpanIsRecording(t *testing.T) {
+	builder := spanBuilder{}
+	s := builder.Build()
+	assert.True(t, s.IsRecording(), "sampled span should be recorded")
+
+	builder.NotSampled = true
+	s = builder.Build()
+	assert.False(t, s.IsRecording(), "unsampled span should not be recorded")
+}
+
 func TestSpanSetName(t *testing.T) {
 	const name = "span name"
 	builder := spanBuilder{}
@@ -62,16 +71,6 @@
 	s = builder.Build()
 	s.SetName(name)
 	assert.Equal(t, name, s.span.Name(), "SetName did not overwrite")
-=======
-func TestSpanIsRecording(t *testing.T) {
-	builder := spanBuilder{}
-	s := builder.Build()
-	assert.True(t, s.IsRecording(), "sampled span should be recorded")
-
-	builder.NotSampled = true
-	s = builder.Build()
-	assert.False(t, s.IsRecording(), "unsampled span should not be recorded")
->>>>>>> 2652b1bc
 }
 
 func TestSpanTracerProvider(t *testing.T) {
