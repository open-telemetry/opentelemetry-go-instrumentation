--- conflicted
+++ resolved
@@ -292,11 +292,11 @@
 	assert.False(t, s.IsRecording(), "unsampled span should not be recorded")
 }
 
-<<<<<<< HEAD
 func TestSpanSpanContext(t *testing.T) {
 	s := spanBuilder{SpanContext: spanContext0}.Build()
 	assert.Equal(t, spanContext0, s.SpanContext())
-=======
+}
+
 func TestSpanSetAttributes(t *testing.T) {
 	builder := spanBuilder{}
 
@@ -311,7 +311,6 @@
 	s = builder.Build()
 	s.SetAttributes(attrs...)
 	assert.Equal(t, pAttrs, s.span.Attributes(), "SpanAttributes did not override")
->>>>>>> 45cd62b4
 }
 
 func TestSpanTracerProvider(t *testing.T) {
