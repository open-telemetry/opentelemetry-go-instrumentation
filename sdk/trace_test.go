// Copyright The OpenTelemetry Authors
// SPDX-License-Identifier: Apache-2.0

package sdk

import (
	"context"
	"testing"

	"github.com/stretchr/testify/assert"
	"go.opentelemetry.io/otel/attribute"
	"go.opentelemetry.io/otel/codes"
	"go.opentelemetry.io/otel/trace"
)

var attrs = []attribute.KeyValue{
	attribute.Bool("bool", true),
	attribute.Int("int", -1),
	attribute.Int64("int64", 43),
	attribute.Float64("float64", 0.3),
	attribute.String("string", "value"),
	attribute.BoolSlice("bool slice", []bool{true, false, true}),
	attribute.IntSlice("int slice", []int{-1, -30, 328}),
	attribute.Int64Slice("int64 slice", []int64{1030, 0, 0}),
	attribute.Float64Slice("float64 slice", []float64{1e9}),
	attribute.StringSlice("string slice", []string{"one", "two"}),
}

func TestSpanNilUnsampledGuards(t *testing.T) {
	run := func(fn func(s *span)) func(*testing.T) {
		return func(t *testing.T) {
			t.Helper()

			f := func(s *span) func() { return func() { fn(s) } }
			assert.NotPanics(t, f(nil), "nil span")
			assert.NotPanics(t, f(new(span)), "unsampled span")
		}
	}

	t.Run("End", run(func(s *span) { s.End() }))
	t.Run("AddEvent", run(func(s *span) { s.AddEvent("event name") }))
	t.Run("AddLink", run(func(s *span) { s.AddLink(trace.Link{}) }))
	t.Run("IsRecording", run(func(s *span) { _ = s.IsRecording() }))
	t.Run("RecordError", run(func(s *span) { s.RecordError(nil) }))
	t.Run("SpanContext", run(func(s *span) { _ = s.SpanContext() }))
	t.Run("SetStatus", run(func(s *span) { s.SetStatus(codes.Error, "test") }))
	t.Run("SetName", run(func(s *span) { s.SetName("span name") }))
	t.Run("SetAttributes", run(func(s *span) { s.SetAttributes(attrs...) }))
	t.Run("TracerProvider", run(func(s *span) { _ = s.TracerProvider() }))
}

<<<<<<< HEAD
func TestSpanSetName(t *testing.T) {
	const name = "span name"
	builder := spanBuilder{}

	s := builder.Build()
	s.SetName(name)
	assert.Equal(t, name, s.span.Name(), "span name not set")

	builder.Name = "alt"
	s = builder.Build()
	s.SetName(name)
	assert.Equal(t, name, s.span.Name(), "SetName did not overwrite")
}

type spanBuilder struct {
	Name        string
	NotSampled  bool
	SpanContext trace.SpanContext
	Options     []trace.SpanStartOption
}

func (b spanBuilder) Build() *span {
	tracer := new(tracer)
	s := &span{sampled: !b.NotSampled, spanContext: b.SpanContext}
	s.traces, s.span = tracer.traces(
		context.Background(),
		b.Name,
		trace.NewSpanStartConfig(b.Options...),
		s.spanContext,
		trace.SpanContext{},
	)

	return s
=======
func TestSpanTracerProvider(t *testing.T) {
	var s span

	got := s.TracerProvider()
	assert.IsType(t, tracerProvider{}, got)
>>>>>>> 246ee863
}<|MERGE_RESOLUTION|>--- conflicted
+++ resolved
@@ -49,7 +49,6 @@
 	t.Run("TracerProvider", run(func(s *span) { _ = s.TracerProvider() }))
 }
 
-<<<<<<< HEAD
 func TestSpanSetName(t *testing.T) {
 	const name = "span name"
 	builder := spanBuilder{}
@@ -62,6 +61,13 @@
 	s = builder.Build()
 	s.SetName(name)
 	assert.Equal(t, name, s.span.Name(), "SetName did not overwrite")
+}
+
+func TestSpanTracerProvider(t *testing.T) {
+	var s span
+
+	got := s.TracerProvider()
+	assert.IsType(t, tracerProvider{}, got)
 }
 
 type spanBuilder struct {
@@ -83,11 +89,4 @@
 	)
 
 	return s
-=======
-func TestSpanTracerProvider(t *testing.T) {
-	var s span
-
-	got := s.TracerProvider()
-	assert.IsType(t, tracerProvider{}, got)
->>>>>>> 246ee863
 }