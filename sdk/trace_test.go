--- conflicted
+++ resolved
@@ -57,11 +57,6 @@
 	t.Run("TracerProvider", run(func(s *span) { _ = s.TracerProvider() }))
 }
 
-<<<<<<< HEAD
-func TestSpanSpanContext(t *testing.T) {
-	s := spanBuilder{SpanContext: spanContext0}.Build()
-	assert.Equal(t, spanContext0, s.SpanContext())
-=======
 func TestSpanIsRecording(t *testing.T) {
 	builder := spanBuilder{}
 	s := builder.Build()
@@ -70,7 +65,11 @@
 	builder.NotSampled = true
 	s = builder.Build()
 	assert.False(t, s.IsRecording(), "unsampled span should not be recorded")
->>>>>>> 2652b1bc
+}
+
+func TestSpanSpanContext(t *testing.T) {
+	s := spanBuilder{SpanContext: spanContext0}.Build()
+	assert.Equal(t, spanContext0, s.SpanContext())
 }
 
 func TestSpanTracerProvider(t *testing.T) {
