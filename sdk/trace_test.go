// Copyright The OpenTelemetry Authors
// SPDX-License-Identifier: Apache-2.0

package sdk

import (
	"context"
	"testing"

	"github.com/stretchr/testify/assert"
	"go.opentelemetry.io/collector/pdata/ptrace"
	"go.opentelemetry.io/otel/attribute"
	"go.opentelemetry.io/otel/codes"
	"go.opentelemetry.io/otel/trace"
)

var attrs = []attribute.KeyValue{
	attribute.Bool("bool", true),
	attribute.Int("int", -1),
	attribute.Int64("int64", 43),
	attribute.Float64("float64", 0.3),
	attribute.String("string", "value"),
	attribute.BoolSlice("bool slice", []bool{true, false, true}),
	attribute.IntSlice("int slice", []int{-1, -30, 328}),
	attribute.Int64Slice("int64 slice", []int64{1030, 0, 0}),
	attribute.Float64Slice("float64 slice", []float64{1e9}),
	attribute.StringSlice("string slice", []string{"one", "two"}),
}

func TestSpanNilUnsampledGuards(t *testing.T) {
	run := func(fn func(s *span)) func(*testing.T) {
		return func(t *testing.T) {
			t.Helper()

			f := func(s *span) func() { return func() { fn(s) } }
			assert.NotPanics(t, f(nil), "nil span")
			assert.NotPanics(t, f(new(span)), "unsampled span")
		}
	}

	t.Run("End", run(func(s *span) { s.End() }))
	t.Run("AddEvent", run(func(s *span) { s.AddEvent("event name") }))
	t.Run("AddLink", run(func(s *span) { s.AddLink(trace.Link{}) }))
	t.Run("IsRecording", run(func(s *span) { _ = s.IsRecording() }))
	t.Run("RecordError", run(func(s *span) { s.RecordError(nil) }))
	t.Run("SpanContext", run(func(s *span) { _ = s.SpanContext() }))
	t.Run("SetStatus", run(func(s *span) { s.SetStatus(codes.Error, "test") }))
	t.Run("SetName", run(func(s *span) { s.SetName("span name") }))
	t.Run("SetAttributes", run(func(s *span) { s.SetAttributes(attrs...) }))
	t.Run("TracerProvider", run(func(s *span) { _ = s.TracerProvider() }))
}

<<<<<<< HEAD
func TestSpanSetStatus(t *testing.T) {
	s := spanBuilder{}.Build()

	want := ptrace.NewStatus()
	assert.Equal(t, want, s.span.Status(), "empty status should not be set")

	msg := "test"
	want.SetMessage(msg)

	for c, p := range map[codes.Code]ptrace.StatusCode{
		codes.Error: ptrace.StatusCodeError,
		codes.Ok:    ptrace.StatusCodeOk,
		codes.Unset: ptrace.StatusCodeUnset,
	} {
		want.SetCode(p)
		s.SetStatus(c, msg)
		assert.Equalf(t, want, s.span.Status(), "code: %s, msg: %s", c, msg)
	}
=======
func TestSpanIsRecording(t *testing.T) {
	builder := spanBuilder{}
	s := builder.Build()
	assert.True(t, s.IsRecording(), "sampled span should be recorded")

	builder.NotSampled = true
	s = builder.Build()
	assert.False(t, s.IsRecording(), "unsampled span should not be recorded")
>>>>>>> 2652b1bc
}

func TestSpanTracerProvider(t *testing.T) {
	var s span

	got := s.TracerProvider()
	assert.IsType(t, tracerProvider{}, got)
}

type spanBuilder struct {
	Name        string
	NotSampled  bool
	SpanContext trace.SpanContext
	Options     []trace.SpanStartOption
}

func (b spanBuilder) Build() *span {
	tracer := new(tracer)
	s := &span{sampled: !b.NotSampled, spanContext: b.SpanContext}
	s.traces, s.span = tracer.traces(
		context.Background(),
		b.Name,
		trace.NewSpanStartConfig(b.Options...),
		s.spanContext,
		trace.SpanContext{},
	)

	return s
}<|MERGE_RESOLUTION|>--- conflicted
+++ resolved
@@ -50,7 +50,16 @@
 	t.Run("TracerProvider", run(func(s *span) { _ = s.TracerProvider() }))
 }
 
-<<<<<<< HEAD
+func TestSpanIsRecording(t *testing.T) {
+	builder := spanBuilder{}
+	s := builder.Build()
+	assert.True(t, s.IsRecording(), "sampled span should be recorded")
+
+	builder.NotSampled = true
+	s = builder.Build()
+	assert.False(t, s.IsRecording(), "unsampled span should not be recorded")
+}
+
 func TestSpanSetStatus(t *testing.T) {
 	s := spanBuilder{}.Build()
 
@@ -69,16 +78,6 @@
 		s.SetStatus(c, msg)
 		assert.Equalf(t, want, s.span.Status(), "code: %s, msg: %s", c, msg)
 	}
-=======
-func TestSpanIsRecording(t *testing.T) {
-	builder := spanBuilder{}
-	s := builder.Build()
-	assert.True(t, s.IsRecording(), "sampled span should be recorded")
-
-	builder.NotSampled = true
-	s = builder.Build()
-	assert.False(t, s.IsRecording(), "unsampled span should not be recorded")
->>>>>>> 2652b1bc
 }
 
 func TestSpanTracerProvider(t *testing.T) {
