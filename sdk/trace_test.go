--- conflicted
+++ resolved
@@ -85,7 +85,6 @@
 	t.Run("TracerProvider", run(func(s *span) { _ = s.TracerProvider() }))
 }
 
-<<<<<<< HEAD
 func TestSpanSetAttributes(t *testing.T) {
 	builder := spanBuilder{}
 
@@ -100,6 +99,13 @@
 	s = builder.Build()
 	s.SetAttributes(attrs...)
 	assert.Equal(t, pAttrs, s.span.Attributes(), "SpanAttributes did not override")
+}
+
+func TestSpanTracerProvider(t *testing.T) {
+	var s span
+
+	got := s.TracerProvider()
+	assert.IsType(t, tracerProvider{}, got)
 }
 
 type spanBuilder struct {
@@ -121,11 +127,4 @@
 	)
 
 	return s
-=======
-func TestSpanTracerProvider(t *testing.T) {
-	var s span
-
-	got := s.TracerProvider()
-	assert.IsType(t, tracerProvider{}, got)
->>>>>>> 246ee863
 }