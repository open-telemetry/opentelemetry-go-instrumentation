// Copyright The OpenTelemetry Authors
// SPDX-License-Identifier: Apache-2.0

package sdk

import (
	"context"
	"testing"

	"github.com/stretchr/testify/assert"
	"go.opentelemetry.io/collector/pdata/pcommon"
	"go.opentelemetry.io/otel/attribute"
	"go.opentelemetry.io/otel/codes"
	"go.opentelemetry.io/otel/trace"
)

var (
	attrs = []attribute.KeyValue{
		attribute.Bool("bool", true),
		attribute.Int("int", -1),
		attribute.Int64("int64", 43),
		attribute.Float64("float64", 0.3),
		attribute.String("string", "value"),
		attribute.BoolSlice("bool slice", []bool{true, false, true}),
		attribute.IntSlice("int slice", []int{-1, -30, 328}),
		attribute.Int64Slice("int64 slice", []int64{1030, 0, 0}),
		attribute.Float64Slice("float64 slice", []float64{1e9}),
		attribute.StringSlice("string slice", []string{"one", "two"}),
	}

	pAttrs = func() pcommon.Map {
		m := pcommon.NewMap()
		m.PutBool("bool", true)
		m.PutInt("int", -1)
		m.PutInt("int64", 43)
		m.PutDouble("float64", 0.3)
		m.PutStr("string", "value")

		s := m.PutEmptySlice("bool slice")
		s.AppendEmpty().SetBool(true)
		s.AppendEmpty().SetBool(false)
		s.AppendEmpty().SetBool(true)

		s = m.PutEmptySlice("int slice")
		s.AppendEmpty().SetInt(-1)
		s.AppendEmpty().SetInt(-30)
		s.AppendEmpty().SetInt(328)

		s = m.PutEmptySlice("int64 slice")
		s.AppendEmpty().SetInt(1030)
		s.AppendEmpty().SetInt(0)
		s.AppendEmpty().SetInt(0)

		s = m.PutEmptySlice("float64 slice")
		s.AppendEmpty().SetDouble(1e9)

		s = m.PutEmptySlice("string slice")
		s.AppendEmpty().SetStr("one")
		s.AppendEmpty().SetStr("two")

		return m
	}()
)

func TestSpanNilUnsampledGuards(t *testing.T) {
	run := func(fn func(s *span)) func(*testing.T) {
		return func(t *testing.T) {
			t.Helper()

			f := func(s *span) func() { return func() { fn(s) } }
			assert.NotPanics(t, f(nil), "nil span")
			assert.NotPanics(t, f(new(span)), "unsampled span")
		}
	}

	t.Run("End", run(func(s *span) { s.End() }))
	t.Run("AddEvent", run(func(s *span) { s.AddEvent("event name") }))
	t.Run("AddLink", run(func(s *span) { s.AddLink(trace.Link{}) }))
	t.Run("IsRecording", run(func(s *span) { _ = s.IsRecording() }))
	t.Run("RecordError", run(func(s *span) { s.RecordError(nil) }))
	t.Run("SpanContext", run(func(s *span) { _ = s.SpanContext() }))
	t.Run("SetStatus", run(func(s *span) { s.SetStatus(codes.Error, "test") }))
	t.Run("SetName", run(func(s *span) { s.SetName("span name") }))
	t.Run("SetAttributes", run(func(s *span) { s.SetAttributes(attrs...) }))
	t.Run("TracerProvider", run(func(s *span) { _ = s.TracerProvider() }))
}

<<<<<<< HEAD
func TestSpanSetAttributes(t *testing.T) {
	builder := spanBuilder{}

	s := builder.Build()
	s.SetAttributes(attrs...)
	assert.Equal(t, pAttrs, s.span.Attributes(), "span attributes not set")

	builder.Options = []trace.SpanStartOption{
		trace.WithAttributes(attrs[0].Key.Bool(!attrs[0].Value.AsBool())),
	}

	s = builder.Build()
	s.SetAttributes(attrs...)
	assert.Equal(t, pAttrs, s.span.Attributes(), "SpanAttributes did not override")
=======
func TestSpanIsRecording(t *testing.T) {
	builder := spanBuilder{}
	s := builder.Build()
	assert.True(t, s.IsRecording(), "sampled span should be recorded")

	builder.NotSampled = true
	s = builder.Build()
	assert.False(t, s.IsRecording(), "unsampled span should not be recorded")
>>>>>>> 2652b1bc
}

func TestSpanTracerProvider(t *testing.T) {
	var s span

	got := s.TracerProvider()
	assert.IsType(t, tracerProvider{}, got)
}

type spanBuilder struct {
	Name        string
	NotSampled  bool
	SpanContext trace.SpanContext
	Options     []trace.SpanStartOption
}

func (b spanBuilder) Build() *span {
	tracer := new(tracer)
	s := &span{sampled: !b.NotSampled, spanContext: b.SpanContext}
	s.traces, s.span = tracer.traces(
		context.Background(),
		b.Name,
		trace.NewSpanStartConfig(b.Options...),
		s.spanContext,
		trace.SpanContext{},
	)

	return s
}<|MERGE_RESOLUTION|>--- conflicted
+++ resolved
@@ -85,7 +85,16 @@
 	t.Run("TracerProvider", run(func(s *span) { _ = s.TracerProvider() }))
 }
 
-<<<<<<< HEAD
+func TestSpanIsRecording(t *testing.T) {
+	builder := spanBuilder{}
+	s := builder.Build()
+	assert.True(t, s.IsRecording(), "sampled span should be recorded")
+
+	builder.NotSampled = true
+	s = builder.Build()
+	assert.False(t, s.IsRecording(), "unsampled span should not be recorded")
+}
+
 func TestSpanSetAttributes(t *testing.T) {
 	builder := spanBuilder{}
 
@@ -100,16 +109,6 @@
 	s = builder.Build()
 	s.SetAttributes(attrs...)
 	assert.Equal(t, pAttrs, s.span.Attributes(), "SpanAttributes did not override")
-=======
-func TestSpanIsRecording(t *testing.T) {
-	builder := spanBuilder{}
-	s := builder.Build()
-	assert.True(t, s.IsRecording(), "sampled span should be recorded")
-
-	builder.NotSampled = true
-	s = builder.Build()
-	assert.False(t, s.IsRecording(), "unsampled span should not be recorded")
->>>>>>> 2652b1bc
 }
 
 func TestSpanTracerProvider(t *testing.T) {
